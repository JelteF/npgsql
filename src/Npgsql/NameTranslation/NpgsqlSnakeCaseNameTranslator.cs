--- conflicted
+++ resolved
@@ -1,32 +1,5 @@
-<<<<<<< HEAD
-﻿#region License
-// The PostgreSQL License
-//
-// Copyright (C) 2018 The Npgsql Development Team
-//
-// Permission to use, copy, modify, and distribute this software and its
-// documentation for any purpose, without fee, and without a written
-// agreement is hereby granted, provided that the above copyright notice
-// and this paragraph and the following two paragraphs appear in all copies.
-//
-// IN NO EVENT SHALL THE NPGSQL DEVELOPMENT TEAM BE LIABLE TO ANY PARTY
-// FOR DIRECT, INDIRECT, SPECIAL, INCIDENTAL, OR CONSEQUENTIAL DAMAGES,
-// INCLUDING LOST PROFITS, ARISING OUT OF THE USE OF THIS SOFTWARE AND ITS
-// DOCUMENTATION, EVEN IF THE NPGSQL DEVELOPMENT TEAM HAS BEEN ADVISED OF
-// THE POSSIBILITY OF SUCH DAMAGE.
-//
-// THE NPGSQL DEVELOPMENT TEAM SPECIFICALLY DISCLAIMS ANY WARRANTIES,
-// INCLUDING, BUT NOT LIMITED TO, THE IMPLIED WARRANTIES OF MERCHANTABILITY
-// AND FITNESS FOR A PARTICULAR PURPOSE. THE SOFTWARE PROVIDED HEREUNDER IS
-// ON AN "AS IS" BASIS, AND THE NPGSQL DEVELOPMENT TEAM HAS NO OBLIGATIONS
-// TO PROVIDE MAINTENANCE, SUPPORT, UPDATES, ENHANCEMENTS, OR MODIFICATIONS.
-#endregion
-
-using System;
-=======
 ﻿using System;
 using System.Globalization;
->>>>>>> 6a8b35a3
 using System.Linq;
 using System.Text;
 
@@ -67,13 +40,8 @@
                 throw new ArgumentNullException(nameof(clrName));
 
             return LegacyMode
-<<<<<<< HEAD
-              ? string.Concat(clrName.Select((c, i) => i > 0 && char.IsUpper(c) ? "_" + c.ToString() : c.ToString())).ToLower()
-              : ConvertToSnakeCase(clrName);
-=======
                 ? string.Concat(clrName.Select((c, i) => i > 0 && char.IsUpper(c) ? "_" + c.ToString() : c.ToString())).ToLower()
                 : ConvertToSnakeCase(clrName);
->>>>>>> 6a8b35a3
         }
 
         /// <summary>
@@ -82,16 +50,11 @@
         /// <param name="value">The value to convert.</param>
         public static string ConvertToSnakeCase(string value)
         {
-<<<<<<< HEAD
-            var sb = new StringBuilder();
-            var state = SnakeCaseState.Start;
-=======
             const char underscore = '_';
             const UnicodeCategory noneCategory = UnicodeCategory.Control;
 
             var builder = new StringBuilder();
             var previousCategory = noneCategory;
->>>>>>> 6a8b35a3
 
             for (var currentIndex = 0; currentIndex< value.Length; currentIndex++)
             {
