#region License
// The PostgreSQL License
//
// Copyright (C) 2018 The Npgsql Development Team
//
// Permission to use, copy, modify, and distribute this software and its
// documentation for any purpose, without fee, and without a written
// agreement is hereby granted, provided that the above copyright notice
// and this paragraph and the following two paragraphs appear in all copies.
//
// IN NO EVENT SHALL THE NPGSQL DEVELOPMENT TEAM BE LIABLE TO ANY PARTY
// FOR DIRECT, INDIRECT, SPECIAL, INCIDENTAL, OR CONSEQUENTIAL DAMAGES,
// INCLUDING LOST PROFITS, ARISING OUT OF THE USE OF THIS SOFTWARE AND ITS
// DOCUMENTATION, EVEN IF THE NPGSQL DEVELOPMENT TEAM HAS BEEN ADVISED OF
// THE POSSIBILITY OF SUCH DAMAGE.
//
// THE NPGSQL DEVELOPMENT TEAM SPECIFICALLY DISCLAIMS ANY WARRANTIES,
// INCLUDING, BUT NOT LIMITED TO, THE IMPLIED WARRANTIES OF MERCHANTABILITY
// AND FITNESS FOR A PARTICULAR PURPOSE. THE SOFTWARE PROVIDED HEREUNDER IS
// ON AN "AS IS" BASIS, AND THE NPGSQL DEVELOPMENT TEAM HAS NO OBLIGATIONS
// TO PROVIDE MAINTENANCE, SUPPORT, UPDATES, ENHANCEMENTS, OR MODIFICATIONS.
#endregion

#if !NETSTANDARD1_3

using System;
using System.Collections.Generic;
using System.Diagnostics;
using System.Threading;
using System.Transactions;
using JetBrains.Annotations;
using Npgsql.Logging;

namespace Npgsql
{
    /// <summary>
    ///
    /// </summary>
    /// <remarks>
    /// Note that a connection may be closed before its TransactionScope completes. In this case we close the NpgsqlConnection
    /// as usual but the connector in a special list in the pool; it will be closed only when the scope completes.
    /// </remarks>
    class VolatileResourceManager : ISinglePhaseNotification
    {
        [CanBeNull] NpgsqlConnector _connector;
        [CanBeNull] Transaction _transaction;
        [CanBeNull] readonly string _txId;
        [CanBeNull] NpgsqlTransaction _localTx;
        [CanBeNull] string _preparedTxName;
        bool IsPrepared => _preparedTxName != null;
        bool _isDisposed;

        static readonly NpgsqlLogger Log = NpgsqlLogManager.GetCurrentClassLogger();

        const int MaximumRollbackAttempts = 20;

        internal VolatileResourceManager(NpgsqlConnection connection, [NotNull] Transaction transaction)
        {
            _connector = connection.Connector;
            _transaction = transaction;
            // _tx gets disposed by System.Transactions at some point, but we want to be able to log its local ID
            _txId = transaction.TransactionInformation.LocalIdentifier;
            _localTx = connection.BeginTransaction(ConvertIsolationLevel(_transaction.IsolationLevel));
        }

        public void SinglePhaseCommit(SinglePhaseEnlistment singlePhaseEnlistment)
        {
            CheckDisposed();

            Debug.Assert(_transaction != null, "No transaction");
            Debug.Assert(_localTx != null, "No local transaction");
            Debug.Assert(_connector != null, "No connector");

            Log.Debug($"Single Phase Commit (localid={_txId})", _connector.Id);

            try
            {
                _localTx.Commit();
                singlePhaseEnlistment.Committed();
            }
            catch (PostgresException e)
            {
                singlePhaseEnlistment.Aborted(e);
            }
            catch (Exception e)
            {
                singlePhaseEnlistment.InDoubt(e);
            }
            finally
            {
                Dispose();
            }
        }

        public void Prepare(PreparingEnlistment preparingEnlistment)
        {
            CheckDisposed();
            Debug.Assert(_transaction != null, "No transaction");
            Debug.Assert(_localTx != null, "No local transaction");
            Debug.Assert(_connector != null, "No connector");

            Log.Debug($"Two-phase transaction prepare (localid={_txId})", _connector.Id);

            // The PostgreSQL prepared transaction name is the distributed GUID + our connection's process ID, for uniqueness
            _preparedTxName = $"{_transaction.TransactionInformation.DistributedIdentifier}/{_connector.BackendProcessId}";

            try
            {
                using (_connector.StartUserAction())
                    _connector.ExecuteInternalCommand($"PREPARE TRANSACTION '{_preparedTxName}'");

                // The MSDTC, which manages escalated distributed transactions, performs the 2nd phase
                // asynchronously - this means that TransactionScope.Dispose() will return before all
                // resource managers have actually commit.
                // If the same connection tries to enlist to a new TransactionScope immediately after
                // disposing an old TransactionScope, its EnlistedTransaction must have been cleared
                // (or we'll throw a double enlistment exception). This must be done here at the 1st phase
                // (which is sync).
                if (_connector.Connection != null)
                    _connector.Connection.EnlistedTransaction = null;

                preparingEnlistment.Prepared();
            }
            catch (Exception e)
            {
                Dispose();
                preparingEnlistment.ForceRollback(e);
            }
        }

        public void Commit(Enlistment enlistment)
        {
            CheckDisposed();
            Debug.Assert(_transaction != null, "No transaction");
            Debug.Assert(_connector != null, "No connector");

            Log.Debug($"Two-phase transaction commit (localid={_txId})", _connector.Id);

            try
            {
                if (_connector.Connection == null)
                {
                    // The connection has been closed before the TransactionScope was disposed.
                    // The connector is unbound from its connection and is sitting in the pool's
                    // pending enlisted connector list. Since there's no risk of the connector being
                    // used by anyone we can executed the 2nd phase on it directly (see below).
                    using (_connector.StartUserAction())
                        _connector.ExecuteInternalCommand($"COMMIT PREPARED '{_preparedTxName}'");
                }
                else
                {
                    // The connection is still open and potentially will be reused by by the user.
                    // The MSDTC, which manages escalated distributed transactions, performs the 2nd phase
                    // asynchronously - this means that TransactionScope.Dispose() will return before all
                    // resource managers have actually commit. This can cause a concurrent connection use scenario
                    // if the user continues to use their connection after disposing the scope, and the MSDTC
                    // requests a commit at that exact time.
                    // To avoid this, we open a new connection for performing the 2nd phase.
                    using (var conn2 = (NpgsqlConnection)((ICloneable)_connector.Connection).Clone())
                    {
                        conn2.Open();
                        var connector = conn2.Connector;
                        Debug.Assert(connector != null);
                        using (connector.StartUserAction())
                            connector.ExecuteInternalCommand($"COMMIT PREPARED '{_preparedTxName}'");
                    }
                }
            }
            catch (Exception e)
            {
                Log.Error("Exception during two-phase transaction commit (localid={TransactionId})", e, _connector.Id);
            }
            finally
            {
                Dispose();
                enlistment.Done();
            }
        }

        public void Rollback(Enlistment enlistment)
        {
            CheckDisposed();
            Debug.Assert(_transaction != null, "No transaction");
            Debug.Assert(_connector != null, "No connector");

            try
            {
                if (IsPrepared)
                    RollbackTwoPhase();
                else
                    RollbackLocal();
            }
            catch (Exception e)
            {
                Log.Error($"Exception during transaction rollback (localid={_txId})", e, _connector.Id);
            }
            finally
            {
                Dispose();
                enlistment.Done();
            }
        }

        public void InDoubt(Enlistment enlistment)
        {
            Debug.Assert(_transaction != null, "No transaction");
            Debug.Assert(_connector != null, "No connector");

            Log.Warn($"Two-phase transaction in doubt (localid={_txId})", _connector.Id);

            // TODO: Is this the correct behavior?
            try
            {
                RollbackTwoPhase();
            }
            catch (Exception e)
            {
                Log.Error($"Exception during transaction rollback (localid={_txId})", e, _connector.Id);
            }
            finally
            {
                Dispose();
                enlistment.Done();
            }
        }

        void RollbackLocal()
        {
            Debug.Assert(_connector != null, "No connector");
            Debug.Assert(_localTx != null, "No local transaction");

            Log.Debug($"Single-phase transaction rollback (localid={_txId})", _connector.Id);

            var attempt = 0;
            while (true)
            {
                try
                {
                    _localTx.Rollback();
                    return;
                }
                catch (NpgsqlOperationInProgressException)
                {
                    // Repeatedly attempts to rollback, to support timeout-triggered rollbacks that occur
                    // while the connection is busy.

                    // This really shouldn't be necessary, but just in case
                    if (attempt++ == MaximumRollbackAttempts)
                        throw new Exception($"Could not roll back after {MaximumRollbackAttempts} attempts, aborting. Transaction is in an unknown state.");

                    Log.Warn($"Connection in use while trying to rollback, will cancel and retry (localid={_txId}", _connector.Id);
                    _connector.CancelRequest();
                    // Cancellations are asynchronous, give it some time
                    Thread.Sleep(500);
                }
            }
        }

        void RollbackTwoPhase()
        {
            // This only occurs if we've started a two-phase commit but one of the commits has failed.
            Log.Debug($"Two-phase transaction rollback (localid={_txId})", _connector.Id);

            if (_connector.Connection == null)
            {
                // The connection has been closed before the TransactionScope was disposed.
                // The connector is unbound from its connection and is sitting in the pool's
                // pending enlisted connector list. Since there's no risk of the connector being
                // used by anyone we can executed the 2nd phase on it directly (see below).
                using (_connector.StartUserAction())
                    _connector.ExecuteInternalCommand($"ROLLBACK PREPARED '{_preparedTxName}'");
            }
            else
            {
                // The connection is still open and potentially will be reused by by the user.
                // The MSDTC, which manages escalated distributed transactions, performs the 2nd phase
                // asynchronously - this means that TransactionScope.Dispose() will return before all
                // resource managers have actually commit. This can cause a concurrent connection use scenario
                // if the user continues to use their connection after disposing the scope, and the MSDTC
                // requests a commit at that exact time.
                // To avoid this, we open a new connection for performing the 2nd phase.
                using (var conn2 = (NpgsqlConnection)((ICloneable)_connector.Connection).Clone())
                {
                    conn2.Open();
                    var connector = conn2.Connector;
                    Debug.Assert(connector != null);
                    using (connector.StartUserAction())
                        connector.ExecuteInternalCommand($"ROLLBACK PREPARED '{_preparedTxName}'");
                }
            }
        }

        #region Dispose/Cleanup

        void Dispose()
        {
            if (_isDisposed)
                return;
            Debug.Assert(_transaction != null, "No transaction");
            Debug.Assert(_connector != null, "No connector");

            Log.Trace($"Cleaning up resource manager (localid={_txId}", _connector.Id);
            if (_localTx != null)
            {
                _localTx.Dispose();
                _localTx = null;
            }

            if (_connector.Connection != null)
                _connector.Connection.EnlistedTransaction = null;
            else
            {
                // We're here for connections which were closed before their TransactionScope completes.
                // These need to be closed now.
                if (_connector.Settings.Pooling)
                {
<<<<<<< HEAD
                    ConnectorPool pool;
                    lock (PoolManager.Pools)
                    {
                        var found = PoolManager.Pools.TryGetValue(_connector.ConnectionString, out pool);
                        Debug.Assert(found);
                    }
=======
                    var found = PoolManager.TryGetValue(_connector.ConnectionString, out var pool);
                    Debug.Assert(found);
>>>>>>> ae62fd5a
                    pool.TryRemovePendingEnlistedConnector(_connector, _transaction);
                    pool.Release(_connector);
                }
                else
                    _connector.Close();
            }

            _connector = null;
            _transaction = null;
            _isDisposed = true;
        }

        void CheckDisposed()
        {
            if (_isDisposed)
                throw new ObjectDisposedException(nameof(VolatileResourceManager));
        }

        #endregion

        static System.Data.IsolationLevel ConvertIsolationLevel(IsolationLevel isolationLevel)
        {
            switch (isolationLevel)
            {
            case IsolationLevel.Chaos:
                return System.Data.IsolationLevel.Chaos;
            case IsolationLevel.ReadCommitted:
                return System.Data.IsolationLevel.ReadCommitted;
            case IsolationLevel.ReadUncommitted:
                return System.Data.IsolationLevel.ReadUncommitted;
            case IsolationLevel.RepeatableRead:
                return System.Data.IsolationLevel.RepeatableRead;
            case IsolationLevel.Serializable:
                return System.Data.IsolationLevel.Serializable;
            case IsolationLevel.Snapshot:
                return System.Data.IsolationLevel.Snapshot;
            case IsolationLevel.Unspecified:
            default:
                return System.Data.IsolationLevel.Unspecified;
            }
        }

    }
}<|MERGE_RESOLUTION|>--- conflicted
+++ resolved
@@ -21,8 +21,6 @@
 // TO PROVIDE MAINTENANCE, SUPPORT, UPDATES, ENHANCEMENTS, OR MODIFICATIONS.
 #endregion
 
-#if !NETSTANDARD1_3
-
 using System;
 using System.Collections.Generic;
 using System.Diagnostics;
@@ -314,17 +312,8 @@
                 // These need to be closed now.
                 if (_connector.Settings.Pooling)
                 {
-<<<<<<< HEAD
-                    ConnectorPool pool;
-                    lock (PoolManager.Pools)
-                    {
-                        var found = PoolManager.Pools.TryGetValue(_connector.ConnectionString, out pool);
-                        Debug.Assert(found);
-                    }
-=======
                     var found = PoolManager.TryGetValue(_connector.ConnectionString, out var pool);
                     Debug.Assert(found);
->>>>>>> ae62fd5a
                     pool.TryRemovePendingEnlistedConnector(_connector, _transaction);
                     pool.Release(_connector);
                 }
