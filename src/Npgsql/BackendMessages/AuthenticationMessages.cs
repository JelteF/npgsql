﻿#region License
// The PostgreSQL License
//
// Copyright (C) 2018 The Npgsql Development Team
//
// Permission to use, copy, modify, and distribute this software and its
// documentation for any purpose, without fee, and without a written
// agreement is hereby granted, provided that the above copyright notice
// and this paragraph and the following two paragraphs appear in all copies.
//
// IN NO EVENT SHALL THE NPGSQL DEVELOPMENT TEAM BE LIABLE TO ANY PARTY
// FOR DIRECT, INDIRECT, SPECIAL, INCIDENTAL, OR CONSEQUENTIAL DAMAGES,
// INCLUDING LOST PROFITS, ARISING OUT OF THE USE OF THIS SOFTWARE AND ITS
// DOCUMENTATION, EVEN IF THE NPGSQL DEVELOPMENT TEAM HAS BEEN ADVISED OF
// THE POSSIBILITY OF SUCH DAMAGE.
//
// THE NPGSQL DEVELOPMENT TEAM SPECIFICALLY DISCLAIMS ANY WARRANTIES,
// INCLUDING, BUT NOT LIMITED TO, THE IMPLIED WARRANTIES OF MERCHANTABILITY
// AND FITNESS FOR A PARTICULAR PURPOSE. THE SOFTWARE PROVIDED HEREUNDER IS
// ON AN "AS IS" BASIS, AND THE NPGSQL DEVELOPMENT TEAM HAS NO OBLIGATIONS
// TO PROVIDE MAINTENANCE, SUPPORT, UPDATES, ENHANCEMENTS, OR MODIFICATIONS.
#endregion

using System;
using System.Collections.Generic;
using Npgsql.Logging;

namespace Npgsql.BackendMessages
{
    abstract class AuthenticationRequestMessage : IBackendMessage
    {
        public BackendMessageCode Code => BackendMessageCode.AuthenticationRequest;
        internal abstract AuthenticationRequestType AuthRequestType { get; }
    }

    class AuthenticationOkMessage : AuthenticationRequestMessage
    {
        internal override AuthenticationRequestType AuthRequestType => AuthenticationRequestType.AuthenticationOk;

        internal static readonly AuthenticationOkMessage Instance = new AuthenticationOkMessage();
        AuthenticationOkMessage() { }
    }

    class AuthenticationKerberosV5Message : AuthenticationRequestMessage
    {
        internal override AuthenticationRequestType AuthRequestType => AuthenticationRequestType.AuthenticationKerberosV5;

        internal static readonly AuthenticationKerberosV5Message Instance = new AuthenticationKerberosV5Message();
        AuthenticationKerberosV5Message() { }
    }

    class AuthenticationCleartextPasswordMessage  : AuthenticationRequestMessage
    {
        internal override AuthenticationRequestType AuthRequestType => AuthenticationRequestType.AuthenticationCleartextPassword;

        internal static readonly AuthenticationCleartextPasswordMessage Instance = new AuthenticationCleartextPasswordMessage();
        AuthenticationCleartextPasswordMessage() { }
    }

    class AuthenticationMD5PasswordMessage  : AuthenticationRequestMessage
    {
        internal override AuthenticationRequestType AuthRequestType => AuthenticationRequestType.AuthenticationMD5Password;

        internal byte[] Salt { get; private set; }

        internal static AuthenticationMD5PasswordMessage Load(NpgsqlReadBuffer buf)
        {
            var salt = new byte[4];
            buf.ReadBytes(salt, 0, 4);
            return new AuthenticationMD5PasswordMessage(salt);
        }

        AuthenticationMD5PasswordMessage(byte[] salt)
        {
            Salt = salt;
        }
    }

    class AuthenticationSCMCredentialMessage : AuthenticationRequestMessage
    {
        internal override AuthenticationRequestType AuthRequestType => AuthenticationRequestType.AuthenticationSCMCredential;

        internal static readonly AuthenticationSCMCredentialMessage Instance = new AuthenticationSCMCredentialMessage();
        AuthenticationSCMCredentialMessage() { }
    }

    class AuthenticationGSSMessage : AuthenticationRequestMessage
    {
        internal override AuthenticationRequestType AuthRequestType => AuthenticationRequestType.AuthenticationGSS;

        internal static readonly AuthenticationGSSMessage Instance = new AuthenticationGSSMessage();
        AuthenticationGSSMessage() { }
    }

    class AuthenticationGSSContinueMessage : AuthenticationRequestMessage
    {
        internal override AuthenticationRequestType AuthRequestType => AuthenticationRequestType.AuthenticationGSSContinue;

        internal byte[] AuthenticationData { get; private set; }

        internal static AuthenticationGSSContinueMessage Load(NpgsqlReadBuffer buf, int len)
        {
            len -= 4;   // The AuthRequestType code
            var authenticationData = new byte[len];
            buf.ReadBytes(authenticationData, 0, len);
            return new AuthenticationGSSContinueMessage(authenticationData);
        }

        AuthenticationGSSContinueMessage(byte[] authenticationData)
        {
            AuthenticationData = authenticationData;
        }
    }

    class AuthenticationSSPIMessage : AuthenticationRequestMessage
    {
        internal override AuthenticationRequestType AuthRequestType => AuthenticationRequestType.AuthenticationSSPI;

        internal static readonly AuthenticationSSPIMessage Instance = new AuthenticationSSPIMessage();
        AuthenticationSSPIMessage() { }
    }

    #region SASL

    class AuthenticationSASLMessage : AuthenticationRequestMessage
    {
        internal override AuthenticationRequestType AuthRequestType => AuthenticationRequestType.AuthenticationSASL;
        internal List<string> Mechanisms { get; } = new List<string>();

<<<<<<< HEAD
        internal AuthenticationSASLMessage(ReadBuffer buf)
=======
        internal AuthenticationSASLMessage(NpgsqlReadBuffer buf)
>>>>>>> ae62fd5a
        {
            while (buf.Buffer[buf.ReadPosition] != 0)
                Mechanisms.Add(buf.ReadNullTerminatedString());
            buf.ReadByte();
            if (Mechanisms.Count == 0)
                throw new NpgsqlException("Received AuthenticationSASL message with 0 mechanisms!");
        }
    }

    class AuthenticationSASLContinueMessage : AuthenticationRequestMessage
    {
        internal override AuthenticationRequestType AuthRequestType => AuthenticationRequestType.AuthenticationSASLContinue;
        internal byte[] Payload { get; }

<<<<<<< HEAD
        internal AuthenticationSASLContinueMessage(ReadBuffer buf, int len)
=======
        internal AuthenticationSASLContinueMessage(NpgsqlReadBuffer buf, int len)
>>>>>>> ae62fd5a
        {
            Payload = new byte[len];
            buf.ReadBytes(Payload, 0, len);
        }
    }

    class AuthenticationSCRAMServerFirstMessage
    {
        static readonly NpgsqlLogger Log = NpgsqlLogManager.GetCurrentClassLogger();

        internal string Nonce { get; }
        internal string Salt { get; }
        internal int Iteration { get; } = -1;

        internal AuthenticationSCRAMServerFirstMessage(byte[] bytes)
        {
            var data = PGUtil.UTF8Encoding.GetString(bytes);

            foreach (var part in data.Split(','))
            {
                if (part.StartsWith("r="))
                    Nonce = part.Substring(2);
                else if (part.StartsWith("s="))
                    Salt = part.Substring(2);
                else if (part.StartsWith("i="))
                    Iteration = int.Parse(part.Substring(2));
                else
                    Log.Debug("Unknown part in SCRAM server-first message:" + part);
            }

            if (Nonce == null)
                throw new NpgsqlException("Server nonce not received in SCRAM server-first message");
            if (Salt == null)
                throw new NpgsqlException("Server salt not received in SCRAM server-first message");
            if (Iteration == -1)
                throw new NpgsqlException("Server iterations not received in SCRAM server-first message");
        }
    }

    class AuthenticationSASLFinalMessage : AuthenticationRequestMessage
    {
        internal override AuthenticationRequestType AuthRequestType => AuthenticationRequestType.AuthenticationSASLFinal;
        internal byte[] Payload { get; }

<<<<<<< HEAD
        internal AuthenticationSASLFinalMessage(ReadBuffer buf, int len)
=======
        internal AuthenticationSASLFinalMessage(NpgsqlReadBuffer buf, int len)
>>>>>>> ae62fd5a
        {
            Payload = new byte[len];
            buf.ReadBytes(Payload, 0, len);
        }
    }

    class AuthenticationSCRAMServerFinalMessage
    {
        static readonly NpgsqlLogger Log = NpgsqlLogManager.GetCurrentClassLogger();

        internal string ServerSignature { get; }

        internal AuthenticationSCRAMServerFinalMessage(byte[] bytes)
        {
            var data = PGUtil.UTF8Encoding.GetString(bytes);

            foreach (var part in data.Split(','))
            {
                if (part.StartsWith("v="))
                    ServerSignature = part.Substring(2);
                else
                    Log.Debug("Unknown part in SCRAM server-first message:" + part);
            }

            if (ServerSignature == null)
                throw new NpgsqlException("Server signature not received in SCRAM server-final message");
        }
    }

    #endregion SASL

    // TODO: Remove Authentication prefix from everything
    enum AuthenticationRequestType
    {
        AuthenticationOk = 0,
        AuthenticationKerberosV4 = 1,
        AuthenticationKerberosV5 = 2,
        AuthenticationCleartextPassword = 3,
        AuthenticationCryptPassword = 4,
        AuthenticationMD5Password = 5,
        AuthenticationSCMCredential = 6,
        AuthenticationGSS = 7,
        AuthenticationGSSContinue = 8,
        AuthenticationSSPI = 9,
        AuthenticationSASL = 10,
        AuthenticationSASLContinue = 11,
        AuthenticationSASLFinal = 12
    }
}<|MERGE_RESOLUTION|>--- conflicted
+++ resolved
@@ -127,11 +127,7 @@
         internal override AuthenticationRequestType AuthRequestType => AuthenticationRequestType.AuthenticationSASL;
         internal List<string> Mechanisms { get; } = new List<string>();
 
-<<<<<<< HEAD
-        internal AuthenticationSASLMessage(ReadBuffer buf)
-=======
         internal AuthenticationSASLMessage(NpgsqlReadBuffer buf)
->>>>>>> ae62fd5a
         {
             while (buf.Buffer[buf.ReadPosition] != 0)
                 Mechanisms.Add(buf.ReadNullTerminatedString());
@@ -146,11 +142,7 @@
         internal override AuthenticationRequestType AuthRequestType => AuthenticationRequestType.AuthenticationSASLContinue;
         internal byte[] Payload { get; }
 
-<<<<<<< HEAD
-        internal AuthenticationSASLContinueMessage(ReadBuffer buf, int len)
-=======
         internal AuthenticationSASLContinueMessage(NpgsqlReadBuffer buf, int len)
->>>>>>> ae62fd5a
         {
             Payload = new byte[len];
             buf.ReadBytes(Payload, 0, len);
@@ -195,11 +187,7 @@
         internal override AuthenticationRequestType AuthRequestType => AuthenticationRequestType.AuthenticationSASLFinal;
         internal byte[] Payload { get; }
 
-<<<<<<< HEAD
-        internal AuthenticationSASLFinalMessage(ReadBuffer buf, int len)
-=======
         internal AuthenticationSASLFinalMessage(NpgsqlReadBuffer buf, int len)
->>>>>>> ae62fd5a
         {
             Payload = new byte[len];
             buf.ReadBytes(Payload, 0, len);
