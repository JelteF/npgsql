#region License
// The PostgreSQL License
//
// Copyright (C) 2017 The Npgsql Development Team
//
// Permission to use, copy, modify, and distribute this software and its
// documentation for any purpose, without fee, and without a written
// agreement is hereby granted, provided that the above copyright notice
// and this paragraph and the following two paragraphs appear in all copies.
//
// IN NO EVENT SHALL THE NPGSQL DEVELOPMENT TEAM BE LIABLE TO ANY PARTY
// FOR DIRECT, INDIRECT, SPECIAL, INCIDENTAL, OR CONSEQUENTIAL DAMAGES,
// INCLUDING LOST PROFITS, ARISING OUT OF THE USE OF THIS SOFTWARE AND ITS
// DOCUMENTATION, EVEN IF THE NPGSQL DEVELOPMENT TEAM HAS BEEN ADVISED OF
// THE POSSIBILITY OF SUCH DAMAGE.
//
// THE NPGSQL DEVELOPMENT TEAM SPECIFICALLY DISCLAIMS ANY WARRANTIES,
// INCLUDING, BUT NOT LIMITED TO, THE IMPLIED WARRANTIES OF MERCHANTABILITY
// AND FITNESS FOR A PARTICULAR PURPOSE. THE SOFTWARE PROVIDED HEREUNDER IS
// ON AN "AS IS" BASIS, AND THE NPGSQL DEVELOPMENT TEAM HAS NO OBLIGATIONS
// TO PROVIDE MAINTENANCE, SUPPORT, UPDATES, ENHANCEMENTS, OR MODIFICATIONS.
#endregion

using System;
using System.Collections.Generic;
using System.Diagnostics;
using System.IO;
using System.Linq;
using System.Net;
using System.Net.Security;
using System.Net.Sockets;
using System.Runtime.CompilerServices;
using System.Security.Authentication;
using System.Security.Cryptography.X509Certificates;
using System.Text;
using System.Threading;
using System.Threading.Tasks;
using JetBrains.Annotations;
using Microsoft.Extensions.Logging;
using Npgsql.BackendMessages;
using Npgsql.FrontendMessages;
using Npgsql.Logging;

namespace Npgsql
{
    /// <summary>
    /// Represents a connection to a PostgreSQL backend. Unlike NpgsqlConnection objects, which are
    /// exposed to users, connectors are internal to Npgsql and are recycled by the connection pool.
    /// </summary>
    sealed partial class NpgsqlConnector : IDisposable
    {
        #region Fields and Properties

        /// <summary>
        /// The physical connection socket to the backend.
        /// </summary>
        Socket _socket;

        /// <summary>
        /// The physical connection stream to the backend, without anything on top.
        /// </summary>
        NetworkStream _baseStream;

        /// <summary>
        /// The physical connection stream to the backend, layered with an SSL/TLS stream if in secure mode.
        /// </summary>
        Stream _stream;

        internal NpgsqlConnectionStringBuilder Settings { get; }
        internal string ConnectionString { get; }

        internal Encoding TextEncoding { get; private set; }

        internal Encoding TextEncoding { get; private set; }

        /// <summary>
        /// Buffer used for reading data.
        /// </summary>
        internal ReadBuffer ReadBuffer { get; private set; }

        /// <summary>
        /// If we read a data row that's bigger than <see cref="ReadBuffer"/>, we allocate an oversize buffer.
        /// The original (smaller) buffer is stored here, and restored when the connection is reset.
        /// </summary>
        [CanBeNull]
        ReadBuffer _origReadBuffer;

        /// <summary>
        /// Buffer used for writing data.
        /// </summary>
        internal WriteBuffer WriteBuffer { get; private set; }

        /// <summary>
        /// Version of backend server this connector is connected to.
        /// </summary>
        internal Version ServerVersion { get; private set; }

        /// <summary>
        /// The secret key of the backend for this connector, used for query cancellation.
        /// </summary>
        int _backendSecretKey;

        /// <summary>
        /// The process ID of the backend for this connector.
        /// </summary>
        internal int BackendProcessId { get; private set; }

        /// <summary>
        /// A unique ID identifying this connector, used for logging. Currently mapped to BackendProcessId
        /// </summary>
        internal int Id => BackendProcessId;

        internal TypeHandlerRegistry TypeHandlerRegistry { get; set; }

        /// <summary>
        /// The current transaction status for this connector.
        /// </summary>
        internal TransactionStatus TransactionStatus { get; set; }

        /// <summary>
        /// The transaction currently in progress, if any.
        /// </summary>
        /// <remarks>
        /// <para>
        /// Note that this doesn't mean a transaction request has actually been sent to the backend - for
        /// efficiency we defer sending the request to the first query after BeginTransaction is called.
        /// See <see cref="TransactionStatus"/> for the actual transaction status.
        /// </para>
        /// <para>
        /// Also, the user can initiate a transaction in SQL (i.e. BEGIN), in which case there will be no
        /// NpgsqlTransaction instance. As a result, never check <see cref="Transaction"/> to know whether
        /// a transaction is in progress, check <see cref="TransactionStatus"/> instead.
        /// </para>
        /// </remarks>
        internal NpgsqlTransaction Transaction { get; set; }

        /// <summary>
        /// The NpgsqlConnection that (currently) owns this connector. Null if the connector isn't
        /// owned (i.e. idle in the pool)
        /// </summary>
        [CanBeNull]
        internal NpgsqlConnection Connection { get; set; }

        /// <summary>
        /// The number of messages that were prepended to the current message chain, but not yet sent.
        /// Note that this only tracks messages which produce a ReadyForQuery message
        /// </summary>
        int _pendingPrependedResponses;

        [CanBeNull]
        internal NpgsqlDataReader CurrentReader;

        internal PreparedStatementManager PreparedStatementManager;

        /// <summary>
        /// If the connector is currently in COPY mode, holds a reference to the importer/exporter object.
        /// Otherwise null.
        /// </summary>
        internal ICancelable CurrentCopyOperation;

        /// <summary>
        /// Holds all run-time parameters received from the backend (via ParameterStatus messages)
        /// </summary>
        internal readonly Dictionary<string, string> BackendParams;

        /// <summary>
        /// The timeout for reading messages that are part of the user's command
        /// (i.e. which aren't internal prepended commands).
        /// </summary>
        internal int UserTimeout { private get; set; }

        int ReceiveTimeout
        {
            set
            {
                // TODO: Socket.ReceiveTimeout doesn't work for async.
                if (value != _currentTimeout)
                    _socket.ReceiveTimeout = _currentTimeout = value;
            }
        }

        /// <summary>
        /// Contains the current value of the socket's ReceiveTimeout, used to determine whether
        /// we need to change it when commands are received.
        /// </summary>
        int _currentTimeout;

        // This is used by NpgsqlCommand, but we place it on the connector because only one instance is needed
        // at any one time (per connection).
        internal SqlQueryParser SqlParser { get; } = new SqlQueryParser();

        /// <summary>
        /// A lock that's taken while a user action is in progress, e.g. a command being executed.
        /// </summary>
        readonly SemaphoreSlim _userLock;

        /// <summary>
        /// A lock that's taken while a connection keepalive is in progress. Used to make sure
        /// keepalives and user actions don't interfere with one another.
        /// </summary>
        [CanBeNull]
        SemaphoreSlim _keepAliveLock;

        readonly object _keepAliveDisposeLock = new object();

        /// <summary>
        /// A lock that's taken while a cancellation is being delivered; new queries are blocked until the
        /// cancellation is delivered. This reduces the chance that a cancellation meant for a previous
        /// command will accidentally cancel a later one, see #615.
        /// </summary>
        internal object CancelLock { get; }

        readonly Timer _keepAliveTimer;

        /// <summary>
        /// The command currently being executed by the connector, null otherwise.
        /// Used only for concurrent use error reporting purposes.
        /// </summary>
        [CanBeNull]
        NpgsqlCommand _currentCommand;

        /// <summary>
        /// If pooled, the timestamp when this connector was returned to the pool.
        /// </summary>
        internal DateTime ReleaseTimestamp { get; set; } = DateTime.MaxValue;

        internal int ClearCounter { get; set; }

        #endregion

        #region Constants

        /// <summary>
        /// The minimum timeout that can be set on internal commands such as COMMIT, ROLLBACK.
        /// </summary>
        internal const int MinimumInternalCommandTimeout = 3;

        #endregion

        #region Reusable Message Objects

        // Frontend
        internal readonly BindMessage     BindMessage     = new BindMessage();
        internal readonly DescribeMessage DescribeMessage = new DescribeMessage();
<<<<<<< HEAD
        internal readonly ExecuteMessage  ExecuteMessage  = new ExecuteMessage();
        // ParseMessage and QueryMessage depend on the encoding, which isn't known until open-time
        internal ParseMessage ParseMessage;
        internal QueryMessage QueryMessage;
=======
        internal readonly CloseMessage    CloseMessage    = new CloseMessage();
        // ParseMessage and QueryMessage depend on the encoding, which isn't known until open-time
        internal ParseMessage ParseMessage;
        internal QueryMessage QueryMessage;
        // The reset message depends on the server version, which isn't known until open-time
        [CanBeNull]
        PregeneratedMessage _resetWithoutDeallocateMessage;
>>>>>>> 77767226

        // Backend
        readonly CommandCompleteMessage      _commandCompleteMessage      = new CommandCompleteMessage();
        readonly ReadyForQueryMessage        _readyForQueryMessage        = new ReadyForQueryMessage();
        readonly ParameterDescriptionMessage _parameterDescriptionMessage = new ParameterDescriptionMessage();
        readonly DataRowSequentialMessage    _dataRowSequentialMessage    = new DataRowSequentialMessage();
        readonly DataRowNonSequentialMessage _dataRowNonSequentialMessage = new DataRowNonSequentialMessage();


        // Since COPY is rarely used, allocate these lazily
        CopyInResponseMessage  _copyInResponseMessage;
        CopyOutResponseMessage _copyOutResponseMessage;
        CopyDataMessage        _copyDataMessage;

        #endregion

        #region Constructors

        internal NpgsqlConnector(NpgsqlConnection connection)
            : this(connection.Settings, connection.OriginalConnectionString)
        {
            Connection = connection;
            Connection.Connector = this;
        }

        /// <summary>
        /// Creates a new connector with the given connection string.
        /// </summary>
        /// <param name="settings">The parsed connection string.</param>
        /// <param name="connectionString">The connection string.</param>
        NpgsqlConnector(NpgsqlConnectionStringBuilder settings, string connectionString)
        {
            State = ConnectorState.Closed;
            TransactionStatus = TransactionStatus.Idle;
            Settings = settings;
            ConnectionString = connectionString;
            BackendParams = new Dictionary<string, string>();

            _userLock = new SemaphoreSlim(1, 1);
            CancelLock = new object();

            if (IsKeepAliveEnabled) {
                _keepAliveTimer = new Timer(PerformKeepAlive, null, Timeout.Infinite, Timeout.Infinite);
                _keepAliveLock = new SemaphoreSlim(1, 1);
            }

            // TODO: Not just for automatic preparation anymore...
            PreparedStatementManager = new PreparedStatementManager(this);
        }

        #endregion

        #region Configuration settings

        string Host => Settings.Host;
        int Port => Settings.Port;
        string KerberosServiceName => Settings.KerberosServiceName;
        SslMode SslMode => Settings.SslMode;
        bool UseSslStream => Settings.UseSslStream;
        int ConnectionTimeout => Settings.Timeout;
        int KeepAlive => Settings.KeepAlive;
        bool IsKeepAliveEnabled => KeepAlive > 0;
        bool IntegratedSecurity => Settings.IntegratedSecurity;
        internal bool ConvertInfinityDateTime => Settings.ConvertInfinityDateTime;

        int InternalCommandTimeout
        {
            get
            {
                var internalTimeout = Settings.InternalCommandTimeout;
                if (internalTimeout == -1)
<<<<<<< HEAD
                    return Math.Max(_settings.CommandTimeout, MinimumInternalCommandTimeout) * 1000;
=======
                    return Math.Max(Settings.CommandTimeout, MinimumInternalCommandTimeout) * 1000;
>>>>>>> 77767226

                Debug.Assert(internalTimeout == 0 || internalTimeout >= MinimumInternalCommandTimeout);
                return internalTimeout * 1000;
            }
        }

        #endregion Configuration settings

        #region State management

        int _state;

        /// <summary>
        /// Gets the current state of the connector
        /// </summary>
        internal ConnectorState State
        {
            get { return (ConnectorState)_state; }
            set
            {
                var newState = (int)value;
                if (newState == _state)
                    return;
                Interlocked.Exchange(ref _state, newState);
            }
        }

        /// <summary>
        /// Returns whether the connector is open, regardless of any task it is currently performing
        /// </summary>
        bool IsConnected
        {
            get
            {
                switch (State)
                {
                    case ConnectorState.Ready:
                    case ConnectorState.Executing:
                    case ConnectorState.Fetching:
                    case ConnectorState.Waiting:
                    case ConnectorState.Copy:
                        return true;
                    case ConnectorState.Closed:
                    case ConnectorState.Connecting:
                    case ConnectorState.Broken:
                        return false;
                    default:
                        throw new ArgumentOutOfRangeException("Unknown state: " + State);
                }
            }
        }

        internal bool IsReady => State == ConnectorState.Ready;
        internal bool IsClosed => State == ConnectorState.Closed;
        internal bool IsBroken => State == ConnectorState.Broken;

        #endregion

        #region Open

        /// <summary>
        /// Opens the physical connection to the server.
        /// </summary>
        /// <remarks>Usually called by the RequestConnector
        /// Method of the connection pool manager.</remarks>
        internal async Task Open(NpgsqlTimeout timeout, bool async, CancellationToken cancellationToken)
        {
            Debug.Assert(Connection != null && Connection.Connector == this);
            Debug.Assert(State == ConnectorState.Closed);

            if (string.IsNullOrWhiteSpace(Host))
                throw new ArgumentException("Host can't be null");

            State = ConnectorState.Connecting;

            try {
                await RawOpen(timeout, async, cancellationToken);
                var username = GetUsername();
                if (Settings.Database == null)
                    Settings.Database = username;
                WriteStartupMessage(username);
                await WriteBuffer.Flush(async);
                timeout.Check();

                await Authenticate(username, timeout, async, cancellationToken);

                var keyDataMsg = await ReadExpecting<BackendKeyDataMessage>(async);
                BackendProcessId = keyDataMsg.BackendProcessId;
                _backendSecretKey = keyDataMsg.BackendSecretKey;
                await ReadExpecting<ReadyForQueryMessage>(async);
                State = ConnectorState.Ready;

                await TypeHandlerRegistry.Setup(this, timeout, async);
                if (Settings.Pooling)
                    GenerateResetMessage();
                Counters.HardConnectsPerSecond.Increment();
                Log.OpenedConnection(Id, Host, Port);
            }
            catch
            {
                Break();
                throw;
            }
        }

        void WriteStartupMessage(string username)
        {
            var startupMessage = new StartupMessage
            {
                ["user"] = username,
                ["client_encoding"] =
                    Settings.ClientEncoding ??
                    Environment.GetEnvironmentVariable("PGCLIENTENCODING") ??
                    "UTF8"
            };

            Debug.Assert(Settings.Database != null);
            startupMessage["database"] = Settings.Database;
            if (!string.IsNullOrEmpty(Settings.ApplicationName))
                startupMessage["application_name"] = Settings.ApplicationName;
            if (!string.IsNullOrEmpty(Settings.SearchPath))
                startupMessage["search_path"] = Settings.SearchPath;
            if (IsSecure && !IsRedshift)
                startupMessage["ssl_renegotiation_limit"] = "0";

            // Should really never happen, just in case
            if (startupMessage.Length > WriteBuffer.Size)
                throw new Exception("Startup message bigger than buffer");

            startupMessage.WriteFully(WriteBuffer);
        }

        string GetUsername()
        {
            var username = Settings.Username;
            if (!string.IsNullOrEmpty(username))
                return Settings.Username;

#if NET45 || NET451
            if (PGUtil.IsWindows && Type.GetType("Mono.Runtime") == null)
            {
                username = WindowsUsernameProvider.GetUsername(Settings.IncludeRealm);
                if (!string.IsNullOrEmpty(username))
                    return username;
            }
#endif

            if (!PGUtil.IsWindows)
            {
                username = KerberosUsernameProvider.GetUsername(Settings.IncludeRealm);
                if (!string.IsNullOrEmpty(username))
                    return username;
            }

#if NET45 || NET451
            username = Environment.UserName;
            if (!string.IsNullOrEmpty(username))
                return username;
#endif

            username = Environment.GetEnvironmentVariable("USERNAME") ?? Environment.GetEnvironmentVariable("USER");
            if (!string.IsNullOrEmpty(username))
                return username;

            if (username == null)
                throw new NpgsqlException("No username could be found, please specify one explicitly");

            return username;
        }

        async Task RawOpen(NpgsqlTimeout timeout, bool async, CancellationToken cancellationToken)
        {
            try
            {
                if (async)
                    await ConnectAsync(timeout, cancellationToken);
                else
                    Connect(timeout);

                Debug.Assert(_socket != null);
                _baseStream = new NetworkStream(_socket, true);
                _stream = _baseStream;

<<<<<<< HEAD
                TextEncoding = _settings.Encoding == "UTF8"
                    ? PGUtil.UTF8Encoding
                    : Encoding.GetEncoding(_settings.Encoding, EncoderFallback.ExceptionFallback, DecoderFallback.ExceptionFallback);
                ReadBuffer = new ReadBuffer(this, _stream, BufferSize, TextEncoding);
                WriteBuffer = new WriteBuffer(this, _stream, BufferSize, TextEncoding);
=======
                TextEncoding = Settings.Encoding == "UTF8"
                    ? PGUtil.UTF8Encoding
                    : Encoding.GetEncoding(Settings.Encoding, EncoderFallback.ExceptionFallback, DecoderFallback.ExceptionFallback);
                ReadBuffer = new ReadBuffer(this, _stream, Settings.ReadBufferSize, TextEncoding);
                WriteBuffer = new WriteBuffer(this, _stream, Settings.WriteBufferSize, TextEncoding);
>>>>>>> 77767226
                ParseMessage = new ParseMessage(TextEncoding);
                QueryMessage = new QueryMessage(TextEncoding);

                if (SslMode == SslMode.Require || SslMode == SslMode.Prefer)
                {
                    SSLRequestMessage.Instance.WriteFully(WriteBuffer);
                    await WriteBuffer.Flush(async);

                    await ReadBuffer.Ensure(1, async);
                    var response = (char)ReadBuffer.ReadByte();
                    timeout.Check();

                    switch (response)
                    {
                    default:
                        throw new NpgsqlException($"Received unknown response {response} for SSLRequest (expecting S or N)");
                    case 'N':
                        if (SslMode == SslMode.Require)
                        {
                            throw new NpgsqlException("SSL connection requested. No SSL enabled connection from this host is configured.");
                        }
                        break;
                    case 'S':
                        var clientCertificates = new X509CertificateCollection();
                        Connection.ProvideClientCertificatesCallback?.Invoke(clientCertificates);

                        RemoteCertificateValidationCallback certificateValidationCallback;
                        if (Settings.TrustServerCertificate)
                            certificateValidationCallback = (sender, certificate, chain, errors) => true;
                        else if (Connection.UserCertificateValidationCallback != null)
                            certificateValidationCallback = Connection.UserCertificateValidationCallback;
                        else
                            certificateValidationCallback = DefaultUserCertificateValidationCallback;

                        if (!UseSslStream)
                        {
                            var sslStream = new Tls.TlsClientStream(_stream);
                            await sslStream.PerformInitialHandshake(Host, clientCertificates, certificateValidationCallback, Settings.CheckCertificateRevocation, async);
                            _stream = sslStream;
                        }
                        else
                        {
                            var sslStream = new SslStream(_stream, false, certificateValidationCallback);
#if NETSTANDARD1_3
                            // CoreCLR removed sync methods from SslStream, see https://github.com/dotnet/corefx/pull/4868.
                            // Consider exactly what to do here.
                            sslStream.AuthenticateAsClientAsync(Host, clientCertificates, SslProtocols.Tls | SslProtocols.Tls11 | SslProtocols.Tls12, Settings.CheckCertificateRevocation).Wait();
#else
                            if (async)
                                await sslStream.AuthenticateAsClientAsync(Host, clientCertificates, SslProtocols.Tls | SslProtocols.Tls11 | SslProtocols.Tls12, Settings.CheckCertificateRevocation);
                            else
                                sslStream.AuthenticateAsClient(Host, clientCertificates, SslProtocols.Tls | SslProtocols.Tls11 | SslProtocols.Tls12, Settings.CheckCertificateRevocation);
#endif
                            _stream = sslStream;
                        }
                        timeout.Check();
                        ReadBuffer.Underlying = _stream;
                        WriteBuffer.Underlying = _stream;
                        IsSecure = true;
                        Log.SslNegotiationSuccessful();
                        break;
                    }
                }

                Log.SocketConnected(Host, Port);
            }
            catch
            {
                try { _stream?.Dispose(); } catch {
                    // ignored
                }
                _stream = null;
                try { _baseStream?.Dispose(); }
                catch
                {
                    // ignored
                }
                _baseStream = null;
                try { _socket?.Dispose(); }
                catch
                {
                    // ignored
                }
                _socket = null;
                throw;
            }
        }

        void Connect(NpgsqlTimeout timeout)
        {
            EndPoint[] endpoints;
            if (Host.StartsWith("/"))
            {
                endpoints = new EndPoint[] { new UnixEndPoint(Path.Combine(Host, $".s.PGSQL.{Port}")) };
            }
            else
            {
#if NET45 || NET451
                // Note that there aren't any timeoutable DNS methods, and we want to use sync-only
                // methods (not to rely on any TP threads etc.)
                endpoints = Dns.GetHostAddresses(Host).Select(a => new IPEndPoint(a, Port)).ToArray();
#else
                // .NET Core doesn't appear to have sync DNS methods (yet?)
                endpoints = Dns.GetHostAddressesAsync(Host).Result.Select(a => new IPEndPoint(a, Port)).ToArray();
#endif
                timeout.Check();
            }

            // Give each endpoint an equal share of the remaining time
            var perEndpointTimeout = timeout.IsSet ? (int)((timeout.TimeLeft.Ticks / endpoints.Length) / 10) : -1;

            for (var i = 0; i < endpoints.Length; i++)
            {
                var endpoint = endpoints[i];
                Log.AttemptingToConnectTo(endpoint);
                var protocolType = endpoint.AddressFamily == AddressFamily.InterNetwork ? ProtocolType.Tcp : ProtocolType.IP;
                var socket = new Socket(endpoint.AddressFamily, SocketType.Stream, protocolType)
                {
                    Blocking = false
                };

                try
                {
                    try
                    {
                        socket.Connect(endpoint);
                    }
                    catch (SocketException e)
                    {
                        if (e.SocketErrorCode != SocketError.WouldBlock)
                            throw;
                    }
                    var write = new List<Socket> { socket };
                    var error = new List<Socket> { socket };
                    Socket.Select(null, write, error, perEndpointTimeout);
                    var errorCode = (int) socket.GetSocketOption(SocketOptionLevel.Socket, SocketOptionName.Error);
                    if (errorCode != 0)
                        throw new SocketException(errorCode);
                    if (!write.Any())
                    {
                        Log.TimeoutConnecting(new TimeSpan(perEndpointTimeout*10).TotalSeconds, endpoint);
                        try { socket.Dispose(); }
                        catch
                        {
                            // ignored
                        }
                        if (i == endpoints.Length - 1)
                            throw new TimeoutException();
                        continue;
                    }
                    socket.Blocking = true;
<<<<<<< HEAD
                    socket.NoDelay = true;
=======
                    if (socket.AddressFamily == AddressFamily.InterNetwork)
                        socket.NoDelay = true;
                    if (Settings.SocketReceiveBufferSize > 0)
                        socket.ReceiveBufferSize = Settings.SocketReceiveBufferSize;
                    if (Settings.SocketSendBufferSize > 0)
                        socket.SendBufferSize = Settings.SocketSendBufferSize;
>>>>>>> 77767226
                    _socket = socket;
                    return;
                }
                catch (TimeoutException) { throw; }
                catch
                {
                    try { socket.Dispose(); }
                    catch
                    {
                        // ignored
                    }

                    Log.FailedToConnect(endpoint);

                    if (i == endpoints.Length - 1)
                        throw;
                }
            }
        }

        async Task ConnectAsync(NpgsqlTimeout timeout, CancellationToken cancellationToken)
        {
<<<<<<< HEAD
            // Note that there aren't any timeoutable or cancellable DNS methods
            var ips = await Dns.GetHostAddressesAsync(Host)
                .WithCancellation(cancellationToken)
                .ConfigureAwait(false);
=======
            EndPoint[] endpoints;
            if (Host.StartsWith("/"))
            {
                endpoints = new EndPoint[] { new UnixEndPoint(Path.Combine(Host, $".s.PGSQL.{Port}")) };
            }
            else
            {
                // Note that there aren't any timeoutable or cancellable DNS methods
                endpoints = (await Dns.GetHostAddressesAsync(Host).WithCancellation(cancellationToken))
                    .Select(a => new IPEndPoint(a, Port)).ToArray();
            }
>>>>>>> 77767226

            // Give each IP an equal share of the remaining time
            var perIpTimespan = timeout.IsSet ? new TimeSpan(timeout.TimeLeft.Ticks / endpoints.Length) : TimeSpan.Zero;
            var perIpTimeout = timeout.IsSet ? new NpgsqlTimeout(perIpTimespan) : timeout;

            for (var i = 0; i < endpoints.Length; i++)
            {
                var endpoint = endpoints[i];
                Log.AttemptingToConnectTo(endpoint);
                var protocolType = endpoint.AddressFamily == AddressFamily.InterNetwork ? ProtocolType.Tcp : ProtocolType.IP;
                var socket = new Socket(endpoint.AddressFamily, SocketType.Stream, protocolType);
#if NETSTANDARD1_3
                var connectTask = socket.ConnectAsync(endpoint);
#else
                var connectTask = Task.Factory.FromAsync(socket.BeginConnect, socket.EndConnect, endpoint, null);
#endif
                try
                {
                    try
                    {
                        await connectTask
                            .WithCancellationAndTimeout(perIpTimeout, cancellationToken)
                            .ConfigureAwait(false);
                    }
                    catch (OperationCanceledException)
                    {
#pragma warning disable 4014
                        // ReSharper disable once MethodSupportsCancellation
                        // ReSharper disable once AccessToDisposedClosure
                        connectTask.ContinueWith(t => socket.Dispose());
#pragma warning restore 4014

                        if (timeout.HasExpired)
                        {
                            Log.TimeoutConnecting(perIpTimespan.TotalSeconds, endpoint);
                            if (i == endpoints.Length - 1)
                            {
                                throw new TimeoutException();
                            }
                            continue;
                        }

                        // We're here if an actual cancellation was requested (not a timeout)
                        throw;
                    }

                    if (socket.AddressFamily == AddressFamily.InterNetwork)
                        socket.NoDelay = true;
                    if (Settings.SocketReceiveBufferSize > 0)
                        socket.ReceiveBufferSize = Settings.SocketReceiveBufferSize;
                    if (Settings.SocketSendBufferSize > 0)
                        socket.SendBufferSize = Settings.SocketSendBufferSize;
                    _socket = socket;
                    return;
                }
                catch (TimeoutException) { throw; }
                catch (OperationCanceledException) { throw; }
                catch
                {
                    try { socket.Dispose(); }
                    catch
                    {
                        // ignored
                    }

                    Log.FailedToConnect(endpoint);

                    if (i == endpoints.Length - 1)
                    {
                        throw;
                    }
                }
            }
        }

<<<<<<< HEAD
        [RewriteAsync]
        void HandleAuthentication(string username, NpgsqlTimeout timeout)
        {
            Log.Trace("Authenticating...", Id);
            while (true)
            {
                var msg = ReadMessage(DataRowLoadingMode.NonSequential);
                timeout.Check();
                switch (msg.Code)
                {
                case BackendMessageCode.AuthenticationRequest:
                    var passwordMessage = ProcessAuthenticationMessage(username, (AuthenticationRequestMessage)msg);
                    if (passwordMessage != null)
                    {
                        passwordMessage.WriteFully(WriteBuffer);
                        WriteBuffer.Flush();
                        timeout.Check();
                    }

                    continue;
                case BackendMessageCode.BackendKeyData:
                    var backendKeyDataMsg = (BackendKeyDataMessage) msg;
                    BackendProcessId = backendKeyDataMsg.BackendProcessId;
                    _backendSecretKey = backendKeyDataMsg.BackendSecretKey;
                    continue;
                case BackendMessageCode.ReadyForQuery:
                    State = ConnectorState.Ready;
                    return;
                default:
                    throw new NpgsqlException("Unexpected message received while authenticating: " + msg.Code);
                }
            }
        }

        /// <summary>
        /// Performs a step in the PostgreSQL authentication protocol
        /// </summary>
        /// <param name="username">The username being used to connect.</param>
        /// <param name="msg">A message read from the server, instructing us on the required response</param>
        /// <returns>a PasswordMessage to be sent, or null if authentication has completed successfully</returns>
        [CanBeNull]
        PasswordMessage ProcessAuthenticationMessage(string username, AuthenticationRequestMessage msg)
        {
            switch (msg.AuthRequestType)
            {
            case AuthenticationRequestType.AuthenticationOk:
                return null;

            case AuthenticationRequestType.AuthenticationCleartextPassword:
                if (_password == null)
                    throw new NpgsqlException("No password has been provided but the backend requires one (in cleartext)");
                return PasswordMessage.CreateClearText(_password);

            case AuthenticationRequestType.AuthenticationMD5Password:
                if (_password == null)
                    throw new NpgsqlException("No password has been provided but the backend requires one (in MD5)");
                return PasswordMessage.CreateMD5(_password, username, ((AuthenticationMD5PasswordMessage)msg).Salt);

            case AuthenticationRequestType.AuthenticationGSS:
                if (!IntegratedSecurity)
                    throw new NpgsqlException("GSS authentication but IntegratedSecurity not enabled");

                if (!PGUtil.IsWindows)
                    throw new NotSupportedException("GSS authentication is only supported on Windows for now");

                // For GSSAPI we have to use the supplied hostname
                _sspi = new SSPIHandler(Host, KerberosServiceName, true);
                return new PasswordMessage(_sspi.Continue(null));

            case AuthenticationRequestType.AuthenticationSSPI:
                if (!IntegratedSecurity)
                    throw new NpgsqlException("SSPI authentication but IntegratedSecurity not enabled");

                if (!PGUtil.IsWindows)
                    throw new NotSupportedException("SSPI authentication is only supported on Windows");

                _sspi = new SSPIHandler(Host, KerberosServiceName, false);
                return new PasswordMessage(_sspi.Continue(null));

            case AuthenticationRequestType.AuthenticationGSSContinue:
                var passwdRead = _sspi.Continue(((AuthenticationGSSContinueMessage)msg).AuthenticationData);
                if (passwdRead.Length != 0)
                    return new PasswordMessage(passwdRead);
                return null;

            default:
                throw new NotSupportedException($"Authentication method not supported (Received: {msg.AuthRequestType})");
            }
        }

=======
>>>>>>> 77767226
        #endregion

        #region Frontend message processing

        /// <summary>
        /// Prepends a message to be sent at the beginning of the next message chain.
        /// </summary>
        internal void PrependInternalMessage(FrontendMessage msg)
        {
            _pendingPrependedResponses += msg.ResponseMessageCount;

            var t = msg.Write(WriteBuffer, false, CancellationToken.None);
            Debug.Assert(t.IsCompleted, $"Could not fully write message of type {msg.GetType().Name} into the buffer");
        }

        internal void SendQuery(string query) => SendMessage(QueryMessage.Populate(query));

        internal void SendMessage(FrontendMessage message)
        {
            message.Write(WriteBuffer, false, CancellationToken.None).Wait();
            WriteBuffer.Flush();
        }

        /// <remarks>
        /// This is a hack, see explanation in <see cref="NpgsqlCommand.Send"/>.
        /// </remarks>
        internal async Task SendBufferAsyncWithSyncContext(CancellationToken cancellationToken)
        {
            try
            {
#pragma warning disable ConfigureAwaitChecker // CAC001
                await WriteBuffer.FlushAsyncWithSyncContext(cancellationToken);
#pragma warning restore ConfigureAwaitChecker // CAC001
            }
            catch
            {
                Break();
                throw;
            }
        }

        #endregion

        #region Backend message processing

        internal IBackendMessage ReadMessage(DataRowLoadingMode dataRowLoadingMode=DataRowLoadingMode.NonSequential)
            => ReadMessage(false, dataRowLoadingMode).Result;

        [ItemCanBeNull]
        [MethodImpl(MethodImplOptions.AggressiveInlining)]
        internal async ValueTask<IBackendMessage> ReadMessage(
            bool async,
            DataRowLoadingMode dataRowLoadingMode = DataRowLoadingMode.NonSequential,
            bool readingNotifications = false
        )
        {
            // First read the responses of any prepended messages.
            await ReadPrependedMessages(async);

            // Now read a non-prepended message
            try
            {
                ReceiveTimeout = UserTimeout;
                return await DoReadMessage(async, dataRowLoadingMode, readingNotifications);
            }
            catch (PostgresException)
            {
                if (CurrentReader != null)
                {
                    // The reader cleanup will call EndUserAction
                    CurrentReader.Cleanup();
                }
                else
                {
                    EndUserAction();
                }
                throw;
            }
        }

        [ItemCanBeNull]
        async ValueTask<IBackendMessage> DoReadMessage(
            bool async,
            DataRowLoadingMode dataRowLoadingMode = DataRowLoadingMode.NonSequential,
            bool readingNotifications = false,
            bool isPrependedMessage = false)
        {
            PostgresException error = null;

            while (true)
            {
                await ReadBuffer.Ensure(5, async, readingNotifications);
                var messageCode = (BackendMessageCode)ReadBuffer.ReadByte();
                PGUtil.ValidateBackendMessageCode(messageCode);
                var len = ReadBuffer.ReadInt32() - 4;  // Transmitted length includes itself

                if ((messageCode == BackendMessageCode.DataRow && dataRowLoadingMode != DataRowLoadingMode.NonSequential) ||
                     messageCode == BackendMessageCode.CopyData)
                {
                    if (dataRowLoadingMode == DataRowLoadingMode.Skip)
                    {
                        await ReadBuffer.Skip(len, async);
                        continue;
                    }
                }
                else if (len > ReadBuffer.ReadBytesLeft)
                {
                    if (len > ReadBuffer.Size)
                    {
                        if (_origReadBuffer == null)
                            _origReadBuffer = ReadBuffer;
                        ReadBuffer = ReadBuffer.AllocateOversize(len);
                    }
                    await ReadBuffer.Ensure(len, async);
                }

                var msg = ParseServerMessage(ReadBuffer, messageCode, len, dataRowLoadingMode, isPrependedMessage);

                switch (messageCode) {
                case BackendMessageCode.ErrorResponse:
                    Debug.Assert(msg == null);

                    // An ErrorResponse is (almost) always followed by a ReadyForQuery. Save the error
                    // and throw it as an exception when the ReadyForQuery is received (next).
                    error = new PostgresException(ReadBuffer);

                    if (State == ConnectorState.Connecting) {
                        // During the startup/authentication phase, an ErrorResponse isn't followed by
                        // an RFQ. Instead, the server closes the connection immediately
                        throw error;
                    }

                    continue;

                case BackendMessageCode.ReadyForQuery:
                    if (error != null)
                        throw error;
                    break;

                // Asynchronous messages which can come anytime, they have already been handled
                // in ParseServerMessage. Read the next message.
                case BackendMessageCode.NoticeResponse:
                case BackendMessageCode.NotificationResponse:
                case BackendMessageCode.ParameterStatus:
                    Debug.Assert(msg == null);
                    if (!readingNotifications)
                        continue;
                    return null;
                }

                Debug.Assert(msg != null, "Message is null for code: " + messageCode);
                return msg;
            }
        }

        [CanBeNull]
        IBackendMessage ParseServerMessage(ReadBuffer buf, BackendMessageCode code, int len, DataRowLoadingMode dataRowLoadingMode, bool isPrependedMessage)
        {
            switch (code)
            {
                case BackendMessageCode.RowDescription:
                    // TODO: Recycle
                    var rowDescriptionMessage = new RowDescriptionMessage();
                    return rowDescriptionMessage.Load(buf, TypeHandlerRegistry);
                case BackendMessageCode.DataRow:
                    Debug.Assert(dataRowLoadingMode == DataRowLoadingMode.NonSequential || dataRowLoadingMode == DataRowLoadingMode.Sequential);
                    return dataRowLoadingMode == DataRowLoadingMode.Sequential
                        ? _dataRowSequentialMessage.Load(buf)
                        : _dataRowNonSequentialMessage.Load(buf);
                case BackendMessageCode.CompletedResponse:
                    return _commandCompleteMessage.Load(buf, len);
                case BackendMessageCode.ReadyForQuery:
                    var rfq = _readyForQueryMessage.Load(buf);
                    if (!isPrependedMessage) {
                        // Transaction status on prepended messages shouldn't be processed, because there may be prepended messages
                        // before the begin transaction message. In this case, they will contain transaction status Idle, which will
                        // clear our Pending transaction status. Only process transaction status on RFQ's from user-provided, non
                        // prepended messages.
                        ProcessNewTransactionStatus(rfq.TransactionStatusIndicator);
                    }
                    return rfq;
                case BackendMessageCode.EmptyQueryResponse:
                    return EmptyQueryMessage.Instance;
                case BackendMessageCode.ParseComplete:
                    return ParseCompleteMessage.Instance;
                case BackendMessageCode.ParameterDescription:
                    return _parameterDescriptionMessage.Load(buf);
                case BackendMessageCode.BindComplete:
                    return BindCompleteMessage.Instance;
                case BackendMessageCode.NoData:
                    return NoDataMessage.Instance;
                case BackendMessageCode.CloseComplete:
                    return CloseCompletedMessage.Instance;
                case BackendMessageCode.ParameterStatus:
                    HandleParameterStatus(buf.ReadNullTerminatedString(), buf.ReadNullTerminatedString());
                    return null;
                case BackendMessageCode.NoticeResponse:
                    Connection?.OnNotice(new PostgresNotice(buf));
                    return null;
                case BackendMessageCode.NotificationResponse:
                    Connection?.OnNotification(new NpgsqlNotificationEventArgs(buf));
                    return null;

                case BackendMessageCode.AuthenticationRequest:
                    var authType = (AuthenticationRequestType)buf.ReadInt32();
                    switch (authType)
                    {
                        case AuthenticationRequestType.AuthenticationOk:
                            return AuthenticationOkMessage.Instance;
                        case AuthenticationRequestType.AuthenticationCleartextPassword:
                            return AuthenticationCleartextPasswordMessage.Instance;
                        case AuthenticationRequestType.AuthenticationMD5Password:
                            return AuthenticationMD5PasswordMessage.Load(buf);
                        case AuthenticationRequestType.AuthenticationGSS:
                            return AuthenticationGSSMessage.Instance;
                        case AuthenticationRequestType.AuthenticationSSPI:
                            return AuthenticationSSPIMessage.Instance;
                        case AuthenticationRequestType.AuthenticationGSSContinue:
                            return AuthenticationGSSContinueMessage.Load(buf, len);
                        default:
                            throw new NotSupportedException($"Authentication method not supported (Received: {authType})");
                    }

                case BackendMessageCode.BackendKeyData:
                    return new BackendKeyDataMessage(buf);

                case BackendMessageCode.CopyInResponse:
                    if (_copyInResponseMessage == null) {
                        _copyInResponseMessage = new CopyInResponseMessage();
                    }
                    return _copyInResponseMessage.Load(ReadBuffer);

                case BackendMessageCode.CopyOutResponse:
                    if (_copyOutResponseMessage == null) {
                        _copyOutResponseMessage = new CopyOutResponseMessage();
                    }
                    return _copyOutResponseMessage.Load(ReadBuffer);

                case BackendMessageCode.CopyData:
                    if (_copyDataMessage == null) {
                        _copyDataMessage = new CopyDataMessage();
                    }
                    return _copyDataMessage.Load(len);

                case BackendMessageCode.CopyDone:
                    return CopyDoneMessage.Instance;

                case BackendMessageCode.PortalSuspended:
                    throw new NpgsqlException("Unimplemented message: " + code);
                case BackendMessageCode.ErrorResponse:
                    return null;
                case BackendMessageCode.FunctionCallResponse:
                    // We don't use the obsolete function call protocol
                    throw new NpgsqlException("Unexpected backend message: " + code);
                default:
                    throw new InvalidOperationException($"Internal Npgsql bug: unexpected value {code} of enum {nameof(BackendMessageCode)}. Please file a bug.");
            }
        }

        async Task ReadPrependedMessages(bool async)
        {
            if (_pendingPrependedResponses == 0)
                return;
            try
            {
                ReceiveTimeout = InternalCommandTimeout;
                for (; _pendingPrependedResponses > 0; _pendingPrependedResponses--)
                    await DoReadMessage(async, DataRowLoadingMode.Skip, false, true);
            }
            catch (PostgresException)
            {
                Break();
                throw;
            }
        }

        /// <summary>
        /// Reads backend messages and discards them, stopping only after a message of the given type has
        /// been seen.
        /// </summary>
        internal async ValueTask<IBackendMessage> SkipUntil(BackendMessageCode stopAt, bool async)
        {
            Debug.Assert(stopAt != BackendMessageCode.DataRow, "Shouldn't be used for rows, doesn't know about sequential");

            while (true)
            {
                var msg = await ReadMessage(async, DataRowLoadingMode.Skip);
                Debug.Assert(!(msg is DataRowMessage));
                if (msg.Code == stopAt) {
                    return msg;
                }
            }
        }

        internal IBackendMessage SkipUntil(BackendMessageCode stopAt) => SkipUntil(stopAt, false).Result;

        /// <summary>
        /// Reads backend messages and discards them, stopping only after a message of the given types has
        /// been seen.
        /// </summary>
        internal async ValueTask<IBackendMessage> SkipUntil(BackendMessageCode stopAt1, BackendMessageCode stopAt2, bool async)
        {
            Debug.Assert(stopAt1 != BackendMessageCode.DataRow, "Shouldn't be used for rows, doesn't know about sequential");
            Debug.Assert(stopAt2 != BackendMessageCode.DataRow, "Shouldn't be used for rows, doesn't know about sequential");

            while (true) {
                var msg = await ReadMessage(async, DataRowLoadingMode.Skip);
                Debug.Assert(!(msg is DataRowMessage));
                if (msg.Code == stopAt1 || msg.Code == stopAt2) {
                    return msg;
                }
            }
        }

        /// <summary>
        /// Reads a single message, expecting it to be of type <typeparamref name="T"/>.
        /// Any other message causes an exception to be raised and the connector to be broken.
        /// Asynchronous messages (e.g. Notice) are treated and ignored. ErrorResponses raise an
        /// exception but do not cause the connector to break.
        /// </summary>
        internal async ValueTask<T> ReadExpecting<T>(bool async) where T : class, IBackendMessage
        {
            var msg = await ReadMessage(async);
            var asExpected = msg as T;
            if (asExpected == null)
            {
                Break();
                throw new NpgsqlException($"Received backend message {msg.Code} while expecting {typeof(T).Name}. Please file a bug.");
            }
            return asExpected;
        }

        internal T ReadExpecting<T>() where T : class, IBackendMessage
            => ReadExpecting<T>(false).Result;

        #endregion Backend message processing

        #region Transactions

        internal Task Rollback(bool async, CancellationToken cancellationToken)
        {
            Log.RollingBack(Id);
            using (StartUserAction())
                return ExecuteInternalCommand(PregeneratedMessage.RollbackTransaction, async, cancellationToken);
        }

        internal bool InTransaction
        {
            get
            {
                switch (TransactionStatus)
                {
                case TransactionStatus.Idle:
                    return false;
                case TransactionStatus.Pending:
                case TransactionStatus.InTransactionBlock:
                case TransactionStatus.InFailedTransactionBlock:
                    return true;
                default:
                    throw new InvalidOperationException($"Internal Npgsql bug: unexpected value {TransactionStatus} of enum {nameof(TransactionStatus)}. Please file a bug.");
                }
            }
        }
        /// <summary>
        /// Handles a new transaction indicator received on a ReadyForQuery message
        /// </summary>
        void ProcessNewTransactionStatus(TransactionStatus newStatus)
        {
            if (newStatus == TransactionStatus) { return; }

            switch (newStatus) {
            case TransactionStatus.Idle:
                ClearTransaction();
                break;
            case TransactionStatus.InTransactionBlock:
            case TransactionStatus.InFailedTransactionBlock:
                break;
            case TransactionStatus.Pending:
                throw new Exception("Invalid TransactionStatus (should be frontend-only)");
            default:
                throw new InvalidOperationException($"Internal Npgsql bug: unexpected value {newStatus} of enum {nameof(TransactionStatus)}. Please file a bug.");
            }
            TransactionStatus = newStatus;
        }

        void ClearTransaction()
        {
            if (TransactionStatus == TransactionStatus.Idle) { return; }
            // We may not have an NpgsqlTransaction for the transaction (i.e. user executed BEGIN)
            if (Transaction != null)
            {
                Transaction.Clear();
                Transaction = null;
            }
            TransactionStatus = TransactionStatus.Idle;
        }

        #endregion

        #region SSL

        /// <summary>
        /// Returns whether SSL is being used for the connection
        /// </summary>
        internal bool IsSecure { get; private set; }

        static bool DefaultUserCertificateValidationCallback(object sender, X509Certificate certificate, X509Chain chain, SslPolicyErrors sslPolicyErrors)
            => sslPolicyErrors == SslPolicyErrors.None;

        #endregion SSL

        #region Cancel

        /// <summary>
        /// Creates another connector and sends a cancel request through it for this connector.
        /// </summary>
        internal void CancelRequest()
        {
            Log.Cancel(Id);
            lock (CancelLock)
            {
                try
                {
                    var cancelConnector = new NpgsqlConnector(Settings, ConnectionString);
                    cancelConnector.DoCancelRequest(BackendProcessId, _backendSecretKey, cancelConnector.ConnectionTimeout);
                }
                catch (Exception e)
                {
                    var socketException = e.InnerException as SocketException;
                    if (socketException == null || socketException.SocketErrorCode != SocketError.ConnectionReset)
                        Log.Logger.LogDebug(NpgsqlEventId.ExceptionWhileCancellingConnector, e, "[{ConnectorId}] Exception caught while attempting to cancel command", Id);
                }
            }
        }

        void DoCancelRequest(int backendProcessId, int backendSecretKey, int connectionTimeout)
        {
            Debug.Assert(State == ConnectorState.Closed);

            try
            {
                RawOpen(new NpgsqlTimeout(TimeSpan.FromSeconds(connectionTimeout)), false, CancellationToken.None)
                    .GetAwaiter().GetResult();
                SendMessage(new CancelRequestMessage(backendProcessId, backendSecretKey));

                Debug.Assert(ReadBuffer.ReadPosition == 0);

                // Now wait for the server to close the connection, better chance of the cancellation
                // actually being delivered before we continue with the user's logic.
                var count = _stream.Read(ReadBuffer.Buffer, 0, 1);
                if (count != -1)
                    Log.Logger.LogError(NpgsqlEventId.ResponseAfterCancel, "Received response after sending cancel request, shouldn\'t happen! First byte: " + ReadBuffer.Buffer[0]);
            }
            finally
            {
                Cleanup();
            }
        }

        #endregion Cancel

        #region Close / Reset

        internal void Close()
        {
            Log.ConnectorClosing(Id);

            if (IsReady)
            {
                try { SendMessage(TerminateMessage.Instance); }
                catch (Exception e)
                {
                    Log.Logger.LogError(NpgsqlEventId.ExceptionWhileClosing, e, "[{ConnectorId}] Exception while closing connector", Id);
                    Debug.Assert(IsBroken);
                }
            }

            switch (State)
            {
            case ConnectorState.Broken:
            case ConnectorState.Closed:
                return;
            }

            State = ConnectorState.Closed;
            Counters.NumberOfNonPooledConnections.Decrement();
            Counters.HardDisconnectsPerSecond.Increment();
            Cleanup();
        }

        public void Dispose() => Close();

        /// <summary>
        /// Called when an unexpected message has been received during an action. Breaks the
        /// connector and returns the appropriate message.
        /// </summary>
        internal Exception UnexpectedMessageReceived(BackendMessageCode received)
        {
            Break();
            return new Exception($"Received unexpected backend message {received}. Please file a bug.");
        }

        /// <summary>
        /// Called when a connector becomes completely unusable, e.g. when an unexpected I/O exception is raised or when
        /// we lose protocol sync.
        /// Note that fatal errors during the Open phase do *not* pass through here.
        /// </summary>
        internal void Break()
        {
            Debug.Assert(!IsClosed);

            if (State == ConnectorState.Broken)
                return;

            Log.Logger.LogError(NpgsqlEventId.Breaking, "[{ConnectorId}] Breaking connector", Id);
            var prevState = State;
            State = ConnectorState.Broken;
            var conn = Connection;
            Cleanup();

            // We have no connection if we're broken by a keepalive occuring while the connector is in the pool
            if (conn != null)
            {
                // When we break, we normally need to call into NpgsqlConnection to reset its state.
                // The exception to this is when we're connecting, in which case the try/catch in NpgsqlConnection.Open
                // will handle things.
                // Note also that the connection's full state is usually calculated from the connector's, but in
                // states closed/broken the connector is null. We therefore need a way to distinguish between
                // Closed and Broken on the connection.
                if (prevState != ConnectorState.Connecting)
                    conn.Close(true);
            }
        }

        /// <summary>
        /// Closes the socket and cleans up client-side resources associated with this connector.
        /// </summary>
        void Cleanup()
        {
            Log.Cleanup(Id);
            try
            {
                _stream?.Dispose();
            }
            catch {
                // ignored
            }

            if (CurrentReader != null) {
                CurrentReader.Command.State = CommandState.Idle;
                try { CurrentReader.Close(); } catch {
                    // ignored
                }
                CurrentReader = null;
            }

            ClearTransaction();
            _stream = null;
            _baseStream = null;
            ReadBuffer = null;
            WriteBuffer = null;
            Connection = null;
            BackendParams.Clear();
            ServerVersion = null;
            _currentCommand = null;

            // Disposing SemaphoreSlim leaves CurrentCount at 0, so increment back to 1 if needed
            if (_userLock.CurrentCount == 0)
                _userLock.Release();
            _userLock.Dispose();

            if (IsKeepAliveEnabled)
            {
                _keepAliveTimer.Change(Timeout.Infinite, Timeout.Infinite);
                // SemaphoreSlim.Dispose() isn't threadsafe - we shouldn't invoke it while the keepalive timer is
                // trying to wait on it. So we need a standard lock to protect it.
                lock (_keepAliveDisposeLock)
                {
                    _keepAliveLock.Dispose();
                    _keepAliveLock = null;
                }
            }
        }

        void GenerateResetMessage()
        {
            var sb = new StringBuilder("SET SESSION AUTHORIZATION DEFAULT;RESET ALL;");
            var responseMessages = 2;
            if (SupportsCloseAll)
            {
                sb.Append("CLOSE ALL;");
                responseMessages++;
            }
            if (SupportsUnlisten)
            {
                sb.Append("UNLISTEN *;");
                responseMessages++;
            }
            if (SupportsAdvisoryLocks)
            {
                sb.Append("SELECT pg_advisory_unlock_all();");
                responseMessages += 2;
            }
            if (SupportsDiscardSequences)
            {
                sb.Append("DISCARD SEQUENCES;");
                responseMessages++;
            }
            if (SupportsDiscardTemp)
            {
                sb.Append("DISCARD TEMP");
                responseMessages++;
            }

            responseMessages++;  // One ReadyForQuery at the end

            _resetWithoutDeallocateMessage = PregeneratedMessage.Generate(WriteBuffer, QueryMessage, sb.ToString(), responseMessages);
        }

        /// <summary>
        /// Called when a pooled connection is closed, and its connector is returned to the pool.
        /// Resets the connector back to its initial state, releasing server-side sources
        /// (e.g. prepared statements), resetting parameters to their defaults, and resetting client-side
        /// state
        /// </summary>
        internal void Reset()
        {
            Debug.Assert(State == ConnectorState.Ready);

            Connection = null;

            switch (State)
            {
            case ConnectorState.Ready:
                break;
            case ConnectorState.Closed:
            case ConnectorState.Broken:
                return;
            case ConnectorState.Connecting:
            case ConnectorState.Executing:
            case ConnectorState.Fetching:
            case ConnectorState.Copy:
            case ConnectorState.Waiting:
                throw new InvalidOperationException("Reset() called on connector with state " + State);
            default:
                throw new InvalidOperationException($"Internal Npgsql bug: unexpected value {State} of enum {nameof(ConnectorState)}. Please file a bug.");
            }

            if (IsInUserAction)
                EndUserAction();

            // Our buffer may contain unsent prepended messages (such as BeginTransaction), clear it out completely
            WriteBuffer.Clear();
            _pendingPrependedResponses = 0;

<<<<<<< HEAD
            // Must rollback transaction before sending DISCARD ALL
            switch (TransactionStatus)
            {
            case TransactionStatus.Idle:
                break;
            case TransactionStatus.Pending:
                // BeginTransaction() was called, but was left in the write buffer and not yet sent to server.
                // Just clear the transaction state.
                ClearTransaction();
                break;
            case TransactionStatus.InTransactionBlock:
            case TransactionStatus.InFailedTransactionBlock:
                Rollback();
                break;
            default:
                throw new InvalidOperationException($"Internal Npgsql bug: unexpected value {TransactionStatus} of enum {nameof(TransactionStatus)}. Please file a bug.");
=======
            // We may have allocated an oversize read buffer, switch back to the original one
            if (_origReadBuffer != null)
            {
                ReadBuffer = _origReadBuffer;
                _origReadBuffer = null;
>>>>>>> 77767226
            }

            // Must rollback transaction before sending DISCARD ALL
            switch (TransactionStatus)
            {
            case TransactionStatus.Idle:
                break;
            case TransactionStatus.Pending:
                // BeginTransaction() was called, but was left in the write buffer and not yet sent to server.
                // Just clear the transaction state.
                ClearTransaction();
                break;
            case TransactionStatus.InTransactionBlock:
            case TransactionStatus.InFailedTransactionBlock:
                Rollback(false, CancellationToken.None);
                break;
            default:
                throw new InvalidOperationException($"Internal Npgsql bug: unexpected value {TransactionStatus} of enum {nameof(TransactionStatus)}. Please file a bug.");
            }

            if (!Settings.NoResetOnClose)
            {
                if (PreparedStatementManager.NumPrepared > 0)
                {
                    // We have prepared statements, so we can't reset the connection state with DISCARD ALL
                    // Note: the send buffer has been cleared above, and we assume all this will fit in it.
                    Debug.Assert(_resetWithoutDeallocateMessage != null);
                    PrependInternalMessage(_resetWithoutDeallocateMessage);
                }
                else
                {
                    // There are no prepared statements.
                    // We simply send DISCARD ALL which is more efficient than sending the above messages separately
                    PrependInternalMessage(PregeneratedMessage.DiscardAll);
                }
            }
        }

        internal void UnprepareAll()
        {
            ExecuteInternalCommand("DEALLOCATE ALL");
            PreparedStatementManager.ClearAll();
        }

        #endregion Close / Reset

        #region Locking

        internal UserAction StartUserAction(NpgsqlCommand command)
            => StartUserAction(ConnectorState.Executing, command);

        internal UserAction StartUserAction(ConnectorState newState=ConnectorState.Executing, NpgsqlCommand command=null)
        {
            if (!_userLock.Wait(0))
            {
                throw _currentCommand == null
                    ? new NpgsqlOperationInProgressException(State)
                    : new NpgsqlOperationInProgressException(_currentCommand);
            }

            // We now have the user lock, no user operation may be in progress but a keepalive might be

            if (IsKeepAliveEnabled)
            {
                // If keepalive happens to be in progress wait until it's done
                _keepAliveLock.Wait();

                // Disable keepalive, it will be restarted at the end of the user action
                if (KeepAlive > 0)
                    _keepAliveTimer.Change(Timeout.Infinite, Timeout.Infinite);
            }

            // We now have both locks and are sure nothing else is running.
            // Check that the connector is ready.
            switch (State)
            {
            case ConnectorState.Ready:
                break;
            case ConnectorState.Closed:
            case ConnectorState.Broken:
                // The keepalive or the last user operation caused the connector to close/break
                _keepAliveLock?.Release();
                _userLock.Release();
                throw new InvalidOperationException("Connection is not open");
            case ConnectorState.Executing:
            case ConnectorState.Fetching:
            case ConnectorState.Waiting:
            case ConnectorState.Connecting:
            case ConnectorState.Copy:
                throw new InvalidOperationException("Internal Npgsql error, please report: acquired both locks and connector is in state " + State);
            default:
                throw new ArgumentOutOfRangeException(nameof(State), State, "Invalid connector state: " + State);
            }

<<<<<<< HEAD
            Contract.Assert(IsReady);
            Log.Trace("Start user action", Id);
=======
            Debug.Assert(IsReady);
            Log.StartUserAction(Id);
>>>>>>> 77767226
            State = newState;
            _currentCommand = command;
            return new UserAction(this);
        }

        internal void EndUserAction()
        {
            Debug.Assert(CurrentReader == null);

            // Allows us to call EndUserAction twice. This makes it easier to write code that
            // always ends the user action with using(), whether an exception was thrown or not.
            if (!IsInUserAction)
                return;

            // A breaking exception was thrown or the connector was closed
            if (!IsConnected)
                return;

            if (KeepAlive > 0)
            {
                var keepAlive = KeepAlive*1000;
                _keepAliveTimer.Change(keepAlive, keepAlive);
            }

<<<<<<< HEAD
            Log.Trace("End user action", Id);
=======
            Log.EndUserAction(Id);
>>>>>>> 77767226
            State = ConnectorState.Ready;
            _currentCommand = null;
            _keepAliveLock?.Release();
            _userLock.Release();
        }

        bool IsInUserAction => _userLock.CurrentCount == 0;

        /// <summary>
        /// An IDisposable wrapper around <see cref="EndUserAction"/>.
        /// </summary>
        internal struct UserAction : IDisposable
        {
            readonly NpgsqlConnector _connector;

            internal UserAction(NpgsqlConnector connector)
            {
                _connector = connector;
            }

            public void Dispose() => _connector.EndUserAction();
        }

        #endregion

        #region Keepalive

        void PerformKeepAlive(object state)
        {
            Debug.Assert(IsKeepAliveEnabled);

<<<<<<< HEAD
            try
            {
=======
            // SemaphoreSlim.Dispose() isn't threadsafe - it may be in progress so we shouldn't try to wait on it;
            // we need a standard lock to protect it.
            lock (_keepAliveDisposeLock)
            {
                if (_keepAliveLock == null)
                {
                    Log.Logger.LogDebug("[{ConnectorId}] Connector already closed, aborting keepalive", Id);
                    return;
                }

>>>>>>> 77767226
                if (!_keepAliveLock.Wait(0))
                {
                    // The async semaphore has already been acquired, either by a user action,
                    // or, improbably, by a previous keepalive.
                    // Whatever the case, exit immediately, no need to perform a keepalive.
                    return;
                }
<<<<<<< HEAD
            }
            catch (ObjectDisposedException)
            {
                // TODO: This is a temporary workaround to fix #1151. For 3.2, a much better solution
                // is #1127 - properly making close operations a user action.
                Log.Debug("Keepalive lock already disposed, aborting keepalive");
                return;
=======
>>>>>>> 77767226
            }

            if (!IsConnected)
                return;

            try
            {
                SendMessage(PregeneratedMessage.KeepAlive);
<<<<<<< HEAD
                SkipUntil(BackendMessageCode.ReadyForQuery);
                try
                {
                    _keepAliveLock.Release();
                }
                catch (ObjectDisposedException)
                {
                    // TODO: This is a temporary workaround to fix #1151. For 3.2, a much better solution
                    // is #1127 - properly making close operations a user action.
                    Log.Debug("Keepalive lock already disposed after keepalive completed");
                }
            }
            catch (Exception e)
            {
                Log.Fatal("Keepalive failure", e, Id);
                try
                {
                    Break();
                }
                catch (Exception e2)
                {
                    Log.Error("Exception while breaking during keepalive", e2, Id);
                }
=======
                SkipUntil(BackendMessageCode.ReadyForQuery, false).GetAwaiter().GetResult();
                lock (_keepAliveDisposeLock)
                {
                    if (_keepAliveLock == null)
                    {
                        Log.Logger.LogDebug("[{ConnectorId}] Connector already closed during or after keepalive", Id);
                        return;
                    }

                    _keepAliveLock.Release();
                }
                Log.Keepalive(Id);
            }
            catch (Exception e)
            {
                Log.Logger.LogError(NpgsqlEventId.KeepaliveFailure, e, "[{ConnectorId}] Keepalive failure", Id);
                Break();
>>>>>>> 77767226
            }
        }

        #endregion

        #region Wait

        public bool Wait(int timeout)
        {
            using (StartUserAction(ConnectorState.Waiting))
            {
                // We may have prepended messages in the connection's write buffer - these need to be flushed now.
                WriteBuffer.Flush();

                var keepaliveMs = Settings.KeepAlive * 1000;
                while (true)
                {
                    var timeoutForKeepalive = IsKeepAliveEnabled && (timeout == 0 || timeout == -1 || keepaliveMs < timeout);
                    UserTimeout = timeoutForKeepalive ? keepaliveMs : timeout;
                    try
                    {
                        var msg = ReadMessage(false, DataRowLoadingMode.NonSequential, true).Result;
                        if (msg != null)
                        {
                            Break();
                            throw new NpgsqlException($"Received unexpected message of type {msg.Code} while waiting");
                        }
                        return true;
                    }
                    catch (TimeoutException)
                    {
                        if (!timeoutForKeepalive)  // We really timed out
                            return false;
                    }

                    // Time for a keepalive
                    var keepaliveTime = Stopwatch.StartNew();
                    SendMessage(PregeneratedMessage.KeepAlive);

                    var receivedNotification = false;
                    var expectedMessageCode = BackendMessageCode.RowDescription;

                    while (true)
                    {
                        var msg = ReadMessage(false, DataRowLoadingMode.NonSequential, true).Result;
                        if (msg == null)
                        {
                            receivedNotification = true;
                            continue;
                        }

                        if (msg.Code != expectedMessageCode)
                            throw new NpgsqlException($"Received unexpected message of type {msg.Code} while expecting {expectedMessageCode} as part of keepalive");

                        switch (msg.Code)
                        {
                        case BackendMessageCode.RowDescription:
                            expectedMessageCode = BackendMessageCode.DataRow;
                            continue;
                        case BackendMessageCode.DataRow:
                            expectedMessageCode = BackendMessageCode.CompletedResponse;
                            continue;
                        case BackendMessageCode.CompletedResponse:
                            expectedMessageCode = BackendMessageCode.ReadyForQuery;
                            continue;
                        case BackendMessageCode.ReadyForQuery:
                            break;
                        }
                        Log.Keepalive(Id);

                        if (receivedNotification)
                            return true; // Notification was received during the keepalive
                        break;
                    }

                    if (timeout > 0)
                        timeout -= (keepaliveMs + (int)keepaliveTime.ElapsedMilliseconds);
                }
            }
        }

        public async Task WaitAsync(CancellationToken cancellationToken)
        {
            var keepaliveSent = false;
            var keepaliveLock = new SemaphoreSlim(1, 1);

            TimerCallback performKeepaliveMethod = state =>
            {
                if (!keepaliveLock.Wait(0))
                    return;
                try
                {
                    if (keepaliveSent)
                        return;
                    keepaliveSent = true;
                    SendMessage(PregeneratedMessage.KeepAlive);
                }
                finally
                {
                    keepaliveLock.Release();
                }
            };

            using (NoSynchronizationContextScope.Enter())
            using (StartUserAction(ConnectorState.Waiting))
            using (cancellationToken.Register(() => performKeepaliveMethod(null)))
            {
                // We may have prepended messages in the connection's write buffer - these need to be flushed now.
                WriteBuffer.Flush();

                Timer keepaliveTimer = null;
                if (IsKeepAliveEnabled)
                    keepaliveTimer = new Timer(performKeepaliveMethod, null, Settings.KeepAlive*1000, Timeout.Infinite);
                try
                {
                    while (true)
                    {
                        cancellationToken.ThrowIfCancellationRequested();
                        var msg = await ReadMessage(true, DataRowLoadingMode.NonSequential, true);
                        if (!keepaliveSent)
                        {
                            if (msg != null)
                            {
                                Break();
                                throw new NpgsqlException($"Received unexpected message of type {msg.Code} while waiting");
                            }
                            return;
                        }

                        // A keepalive was sent. Consume the response (RowDescription, CommandComplete,
                        // ReadyForQuery) while also keeping track if an async message was received in between.
                        keepaliveLock.Wait();
                        try
                        {
                            var receivedNotification = false;
                            var expectedMessageCode = BackendMessageCode.RowDescription;

                            while (true)
                            {
                                while (msg == null)
                                {
                                    receivedNotification = true;
                                    msg = await ReadMessage(true, DataRowLoadingMode.NonSequential, true);
                                }

                                if (msg.Code != expectedMessageCode)
                                    throw new NpgsqlException($"Received unexpected message of type {msg.Code} while expecting {expectedMessageCode} as part of keepalive");

                                var finishedKeepalive = false;
                                switch (msg.Code)
                                {
                                case BackendMessageCode.RowDescription:
                                    expectedMessageCode = BackendMessageCode.DataRow;
                                    break;
                                case BackendMessageCode.DataRow:
                                    expectedMessageCode = BackendMessageCode.CompletedResponse;
                                    break;
                                case BackendMessageCode.CompletedResponse:
                                    expectedMessageCode = BackendMessageCode.ReadyForQuery;
                                    break;
                                case BackendMessageCode.ReadyForQuery:
                                    finishedKeepalive = true;
                                    break;
                                }

                                if (!finishedKeepalive)
                                {
                                    msg = await ReadMessage(true, DataRowLoadingMode.NonSequential, true);
                                    continue;
                                }

                                Log.Keepalive(Id);

                                if (receivedNotification)
                                    return; // Notification was received during the keepalive

                                cancellationToken.ThrowIfCancellationRequested();
                                // Keepalive completed without notification, set up the next one and continue waiting
                                keepaliveTimer.Change(Settings.KeepAlive*1000, Timeout.Infinite);
                                keepaliveSent = false;
                                break;
                            }
                        }
                        finally
                        {
                            keepaliveLock.Release();
                        }
                    }
                }
                finally
                {
                    keepaliveTimer?.Dispose();
                }
            }
        }

        #endregion

        #region Supported features

        bool SupportsCloseAll => ServerVersion >= new Version(8, 3, 0);
        bool SupportsAdvisoryLocks => ServerVersion >= new Version(8, 2, 0);
        bool SupportsDiscardSequences => ServerVersion >= new Version(9, 4, 0);
        bool SupportsUnlisten => ServerVersion >= new Version(6, 4, 0) && !IsRedshift;
        bool SupportsDiscardTemp => ServerVersion >= new Version(8, 3, 0);
        internal bool SupportsRangeTypes => ServerVersion >= new Version(9, 2, 0);
        internal bool UseConformantStrings { get; private set; }
        internal bool SupportsEStringPrefix => ServerVersion >= new Version(8, 1, 0);

        void ProcessServerVersion(string value)
        {
            var versionString = value.Trim();
            for (var idx = 0; idx != versionString.Length; ++idx)
            {
                var c = value[idx];
                if (!char.IsDigit(c) && c != '.')
                {
                    versionString = versionString.Substring(0, idx);
                    break;
                }
            }
            ServerVersion = new Version(versionString);
        }

        /// <summary>
        /// Whether the backend is an AWS Redshift instance
        /// </summary>
        bool IsRedshift => Settings.ServerCompatibilityMode == ServerCompatibilityMode.Redshift;

        #endregion Supported features

        #region Execute internal command

        internal void ExecuteInternalCommand(string query)
            => ExecuteInternalCommand(QueryMessage.Populate(query), false, CancellationToken.None).Wait();

        internal async Task ExecuteInternalCommand(FrontendMessage message, bool async, CancellationToken cancellationToken)
        {
            Debug.Assert(message is QueryMessage || message is PregeneratedMessage);
            Debug.Assert(_userLock.CurrentCount == 0, "Forgot to start a user action...");

            Log.ExecutingInternalCommand(Id, message);

            await message.Write(WriteBuffer, async, cancellationToken);
            await WriteBuffer.Flush(async);
            await ReadExpecting<CommandCompleteMessage>(async);
            await ReadExpecting<ReadyForQueryMessage>(async);
        }

        #endregion

        #region Misc

        void HandleParameterStatus(string name, string value)
        {
            BackendParams[name] = value;

            switch (name)
            {
            case "server_version":
                ProcessServerVersion(value);
                return;

            case "standard_conforming_strings":
                UseConformantStrings = (value == "on");
                return;
            }
        }

        #endregion Misc
    }

    #region Enums

    /// <summary>
    /// Expresses the exact state of a connector.
    /// </summary>
    internal enum ConnectorState
    {
        /// <summary>
        /// The connector has either not yet been opened or has been closed.
        /// </summary>
        Closed,

        /// <summary>
        /// The connector is currently connecting to a Postgresql server.
        /// </summary>
        Connecting,

        /// <summary>
        /// The connector is connected and may be used to send a new query.
        /// </summary>
        Ready,

        /// <summary>
        /// The connector is waiting for a response to a query which has been sent to the server.
        /// </summary>
        Executing,

        /// <summary>
        /// The connector is currently fetching and processing query results.
        /// </summary>
        Fetching,

        /// <summary>
        /// The connector is currently waiting for asynchronous notifications to arrive.
        /// </summary>
        Waiting,

        /// <summary>
        /// The connection was broken because an unexpected error occurred which left it in an unknown state.
        /// This state isn't implemented yet.
        /// </summary>
        Broken,

        /// <summary>
        /// The connector is engaged in a COPY operation.
        /// </summary>
        Copy,
    }

#pragma warning disable CA1717
    enum TransactionStatus : byte
#pragma warning restore CA1717
    {
        /// <summary>
        /// Currently not in a transaction block
        /// </summary>
        Idle = (byte)'I',

        /// <summary>
        /// Currently in a transaction block
        /// </summary>
        InTransactionBlock = (byte)'T',

        /// <summary>
        /// Currently in a failed transaction block (queries will be rejected until block is ended)
        /// </summary>
        InFailedTransactionBlock = (byte)'E',

        /// <summary>
        /// A new transaction has been requested but not yet transmitted to the backend. It will be transmitted
        /// prepended to the next query.
        /// This is a client-side state option only, and is never transmitted from the backend.
        /// </summary>
        Pending = byte.MaxValue,
    }

    /// <summary>
    /// Specifies how to load/parse DataRow messages as they're received from the backend.
    /// </summary>
    internal enum DataRowLoadingMode
    {
        /// <summary>
        /// Load DataRows in non-sequential mode
        /// </summary>
        NonSequential,

        /// <summary>
        /// Load DataRows in sequential mode
        /// </summary>
        Sequential,

        /// <summary>
        /// Skip DataRow messages altogether
        /// </summary>
        Skip
    }

    #endregion
}<|MERGE_RESOLUTION|>--- conflicted
+++ resolved
@@ -71,8 +71,6 @@
 
         internal Encoding TextEncoding { get; private set; }
 
-        internal Encoding TextEncoding { get; private set; }
-
         /// <summary>
         /// Buffer used for reading data.
         /// </summary>
@@ -242,12 +240,6 @@
         // Frontend
         internal readonly BindMessage     BindMessage     = new BindMessage();
         internal readonly DescribeMessage DescribeMessage = new DescribeMessage();
-<<<<<<< HEAD
-        internal readonly ExecuteMessage  ExecuteMessage  = new ExecuteMessage();
-        // ParseMessage and QueryMessage depend on the encoding, which isn't known until open-time
-        internal ParseMessage ParseMessage;
-        internal QueryMessage QueryMessage;
-=======
         internal readonly CloseMessage    CloseMessage    = new CloseMessage();
         // ParseMessage and QueryMessage depend on the encoding, which isn't known until open-time
         internal ParseMessage ParseMessage;
@@ -255,7 +247,6 @@
         // The reset message depends on the server version, which isn't known until open-time
         [CanBeNull]
         PregeneratedMessage _resetWithoutDeallocateMessage;
->>>>>>> 77767226
 
         // Backend
         readonly CommandCompleteMessage      _commandCompleteMessage      = new CommandCompleteMessage();
@@ -327,11 +318,7 @@
             {
                 var internalTimeout = Settings.InternalCommandTimeout;
                 if (internalTimeout == -1)
-<<<<<<< HEAD
-                    return Math.Max(_settings.CommandTimeout, MinimumInternalCommandTimeout) * 1000;
-=======
                     return Math.Max(Settings.CommandTimeout, MinimumInternalCommandTimeout) * 1000;
->>>>>>> 77767226
 
                 Debug.Assert(internalTimeout == 0 || internalTimeout >= MinimumInternalCommandTimeout);
                 return internalTimeout * 1000;
@@ -515,19 +502,11 @@
                 _baseStream = new NetworkStream(_socket, true);
                 _stream = _baseStream;
 
-<<<<<<< HEAD
-                TextEncoding = _settings.Encoding == "UTF8"
-                    ? PGUtil.UTF8Encoding
-                    : Encoding.GetEncoding(_settings.Encoding, EncoderFallback.ExceptionFallback, DecoderFallback.ExceptionFallback);
-                ReadBuffer = new ReadBuffer(this, _stream, BufferSize, TextEncoding);
-                WriteBuffer = new WriteBuffer(this, _stream, BufferSize, TextEncoding);
-=======
                 TextEncoding = Settings.Encoding == "UTF8"
                     ? PGUtil.UTF8Encoding
                     : Encoding.GetEncoding(Settings.Encoding, EncoderFallback.ExceptionFallback, DecoderFallback.ExceptionFallback);
                 ReadBuffer = new ReadBuffer(this, _stream, Settings.ReadBufferSize, TextEncoding);
                 WriteBuffer = new WriteBuffer(this, _stream, Settings.WriteBufferSize, TextEncoding);
->>>>>>> 77767226
                 ParseMessage = new ParseMessage(TextEncoding);
                 QueryMessage = new QueryMessage(TextEncoding);
 
@@ -679,16 +658,12 @@
                         continue;
                     }
                     socket.Blocking = true;
-<<<<<<< HEAD
-                    socket.NoDelay = true;
-=======
                     if (socket.AddressFamily == AddressFamily.InterNetwork)
                         socket.NoDelay = true;
                     if (Settings.SocketReceiveBufferSize > 0)
                         socket.ReceiveBufferSize = Settings.SocketReceiveBufferSize;
                     if (Settings.SocketSendBufferSize > 0)
                         socket.SendBufferSize = Settings.SocketSendBufferSize;
->>>>>>> 77767226
                     _socket = socket;
                     return;
                 }
@@ -711,12 +686,6 @@
 
         async Task ConnectAsync(NpgsqlTimeout timeout, CancellationToken cancellationToken)
         {
-<<<<<<< HEAD
-            // Note that there aren't any timeoutable or cancellable DNS methods
-            var ips = await Dns.GetHostAddressesAsync(Host)
-                .WithCancellation(cancellationToken)
-                .ConfigureAwait(false);
-=======
             EndPoint[] endpoints;
             if (Host.StartsWith("/"))
             {
@@ -728,7 +697,6 @@
                 endpoints = (await Dns.GetHostAddressesAsync(Host).WithCancellation(cancellationToken))
                     .Select(a => new IPEndPoint(a, Port)).ToArray();
             }
->>>>>>> 77767226
 
             // Give each IP an equal share of the remaining time
             var perIpTimespan = timeout.IsSet ? new TimeSpan(timeout.TimeLeft.Ticks / endpoints.Length) : TimeSpan.Zero;
@@ -749,9 +717,7 @@
                 {
                     try
                     {
-                        await connectTask
-                            .WithCancellationAndTimeout(perIpTimeout, cancellationToken)
-                            .ConfigureAwait(false);
+                        await connectTask.WithCancellationAndTimeout(perIpTimeout, cancellationToken);
                     }
                     catch (OperationCanceledException)
                     {
@@ -804,99 +770,6 @@
             }
         }
 
-<<<<<<< HEAD
-        [RewriteAsync]
-        void HandleAuthentication(string username, NpgsqlTimeout timeout)
-        {
-            Log.Trace("Authenticating...", Id);
-            while (true)
-            {
-                var msg = ReadMessage(DataRowLoadingMode.NonSequential);
-                timeout.Check();
-                switch (msg.Code)
-                {
-                case BackendMessageCode.AuthenticationRequest:
-                    var passwordMessage = ProcessAuthenticationMessage(username, (AuthenticationRequestMessage)msg);
-                    if (passwordMessage != null)
-                    {
-                        passwordMessage.WriteFully(WriteBuffer);
-                        WriteBuffer.Flush();
-                        timeout.Check();
-                    }
-
-                    continue;
-                case BackendMessageCode.BackendKeyData:
-                    var backendKeyDataMsg = (BackendKeyDataMessage) msg;
-                    BackendProcessId = backendKeyDataMsg.BackendProcessId;
-                    _backendSecretKey = backendKeyDataMsg.BackendSecretKey;
-                    continue;
-                case BackendMessageCode.ReadyForQuery:
-                    State = ConnectorState.Ready;
-                    return;
-                default:
-                    throw new NpgsqlException("Unexpected message received while authenticating: " + msg.Code);
-                }
-            }
-        }
-
-        /// <summary>
-        /// Performs a step in the PostgreSQL authentication protocol
-        /// </summary>
-        /// <param name="username">The username being used to connect.</param>
-        /// <param name="msg">A message read from the server, instructing us on the required response</param>
-        /// <returns>a PasswordMessage to be sent, or null if authentication has completed successfully</returns>
-        [CanBeNull]
-        PasswordMessage ProcessAuthenticationMessage(string username, AuthenticationRequestMessage msg)
-        {
-            switch (msg.AuthRequestType)
-            {
-            case AuthenticationRequestType.AuthenticationOk:
-                return null;
-
-            case AuthenticationRequestType.AuthenticationCleartextPassword:
-                if (_password == null)
-                    throw new NpgsqlException("No password has been provided but the backend requires one (in cleartext)");
-                return PasswordMessage.CreateClearText(_password);
-
-            case AuthenticationRequestType.AuthenticationMD5Password:
-                if (_password == null)
-                    throw new NpgsqlException("No password has been provided but the backend requires one (in MD5)");
-                return PasswordMessage.CreateMD5(_password, username, ((AuthenticationMD5PasswordMessage)msg).Salt);
-
-            case AuthenticationRequestType.AuthenticationGSS:
-                if (!IntegratedSecurity)
-                    throw new NpgsqlException("GSS authentication but IntegratedSecurity not enabled");
-
-                if (!PGUtil.IsWindows)
-                    throw new NotSupportedException("GSS authentication is only supported on Windows for now");
-
-                // For GSSAPI we have to use the supplied hostname
-                _sspi = new SSPIHandler(Host, KerberosServiceName, true);
-                return new PasswordMessage(_sspi.Continue(null));
-
-            case AuthenticationRequestType.AuthenticationSSPI:
-                if (!IntegratedSecurity)
-                    throw new NpgsqlException("SSPI authentication but IntegratedSecurity not enabled");
-
-                if (!PGUtil.IsWindows)
-                    throw new NotSupportedException("SSPI authentication is only supported on Windows");
-
-                _sspi = new SSPIHandler(Host, KerberosServiceName, false);
-                return new PasswordMessage(_sspi.Continue(null));
-
-            case AuthenticationRequestType.AuthenticationGSSContinue:
-                var passwdRead = _sspi.Continue(((AuthenticationGSSContinueMessage)msg).AuthenticationData);
-                if (passwdRead.Length != 0)
-                    return new PasswordMessage(passwdRead);
-                return null;
-
-            default:
-                throw new NotSupportedException($"Authentication method not supported (Received: {msg.AuthRequestType})");
-            }
-        }
-
-=======
->>>>>>> 77767226
         #endregion
 
         #region Frontend message processing
@@ -918,24 +791,6 @@
         {
             message.Write(WriteBuffer, false, CancellationToken.None).Wait();
             WriteBuffer.Flush();
-        }
-
-        /// <remarks>
-        /// This is a hack, see explanation in <see cref="NpgsqlCommand.Send"/>.
-        /// </remarks>
-        internal async Task SendBufferAsyncWithSyncContext(CancellationToken cancellationToken)
-        {
-            try
-            {
-#pragma warning disable ConfigureAwaitChecker // CAC001
-                await WriteBuffer.FlushAsyncWithSyncContext(cancellationToken);
-#pragma warning restore ConfigureAwaitChecker // CAC001
-            }
-            catch
-            {
-                Break();
-                throw;
-            }
         }
 
         #endregion
@@ -1552,30 +1407,11 @@
             WriteBuffer.Clear();
             _pendingPrependedResponses = 0;
 
-<<<<<<< HEAD
-            // Must rollback transaction before sending DISCARD ALL
-            switch (TransactionStatus)
-            {
-            case TransactionStatus.Idle:
-                break;
-            case TransactionStatus.Pending:
-                // BeginTransaction() was called, but was left in the write buffer and not yet sent to server.
-                // Just clear the transaction state.
-                ClearTransaction();
-                break;
-            case TransactionStatus.InTransactionBlock:
-            case TransactionStatus.InFailedTransactionBlock:
-                Rollback();
-                break;
-            default:
-                throw new InvalidOperationException($"Internal Npgsql bug: unexpected value {TransactionStatus} of enum {nameof(TransactionStatus)}. Please file a bug.");
-=======
             // We may have allocated an oversize read buffer, switch back to the original one
             if (_origReadBuffer != null)
             {
                 ReadBuffer = _origReadBuffer;
                 _origReadBuffer = null;
->>>>>>> 77767226
             }
 
             // Must rollback transaction before sending DISCARD ALL
@@ -1670,13 +1506,8 @@
                 throw new ArgumentOutOfRangeException(nameof(State), State, "Invalid connector state: " + State);
             }
 
-<<<<<<< HEAD
-            Contract.Assert(IsReady);
-            Log.Trace("Start user action", Id);
-=======
             Debug.Assert(IsReady);
             Log.StartUserAction(Id);
->>>>>>> 77767226
             State = newState;
             _currentCommand = command;
             return new UserAction(this);
@@ -1701,11 +1532,7 @@
                 _keepAliveTimer.Change(keepAlive, keepAlive);
             }
 
-<<<<<<< HEAD
-            Log.Trace("End user action", Id);
-=======
             Log.EndUserAction(Id);
->>>>>>> 77767226
             State = ConnectorState.Ready;
             _currentCommand = null;
             _keepAliveLock?.Release();
@@ -1737,10 +1564,6 @@
         {
             Debug.Assert(IsKeepAliveEnabled);
 
-<<<<<<< HEAD
-            try
-            {
-=======
             // SemaphoreSlim.Dispose() isn't threadsafe - it may be in progress so we shouldn't try to wait on it;
             // we need a standard lock to protect it.
             lock (_keepAliveDisposeLock)
@@ -1751,7 +1574,6 @@
                     return;
                 }
 
->>>>>>> 77767226
                 if (!_keepAliveLock.Wait(0))
                 {
                     // The async semaphore has already been acquired, either by a user action,
@@ -1759,16 +1581,6 @@
                     // Whatever the case, exit immediately, no need to perform a keepalive.
                     return;
                 }
-<<<<<<< HEAD
-            }
-            catch (ObjectDisposedException)
-            {
-                // TODO: This is a temporary workaround to fix #1151. For 3.2, a much better solution
-                // is #1127 - properly making close operations a user action.
-                Log.Debug("Keepalive lock already disposed, aborting keepalive");
-                return;
-=======
->>>>>>> 77767226
             }
 
             if (!IsConnected)
@@ -1777,31 +1589,6 @@
             try
             {
                 SendMessage(PregeneratedMessage.KeepAlive);
-<<<<<<< HEAD
-                SkipUntil(BackendMessageCode.ReadyForQuery);
-                try
-                {
-                    _keepAliveLock.Release();
-                }
-                catch (ObjectDisposedException)
-                {
-                    // TODO: This is a temporary workaround to fix #1151. For 3.2, a much better solution
-                    // is #1127 - properly making close operations a user action.
-                    Log.Debug("Keepalive lock already disposed after keepalive completed");
-                }
-            }
-            catch (Exception e)
-            {
-                Log.Fatal("Keepalive failure", e, Id);
-                try
-                {
-                    Break();
-                }
-                catch (Exception e2)
-                {
-                    Log.Error("Exception while breaking during keepalive", e2, Id);
-                }
-=======
                 SkipUntil(BackendMessageCode.ReadyForQuery, false).GetAwaiter().GetResult();
                 lock (_keepAliveDisposeLock)
                 {
@@ -1819,7 +1606,6 @@
             {
                 Log.Logger.LogError(NpgsqlEventId.KeepaliveFailure, e, "[{ConnectorId}] Keepalive failure", Id);
                 Break();
->>>>>>> 77767226
             }
         }
 
