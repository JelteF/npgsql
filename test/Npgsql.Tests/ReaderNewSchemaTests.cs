--- conflicted
+++ resolved
@@ -642,30 +642,6 @@
                 Assert.Ignore("Domain types not support on Redshift");
             using (var conn = OpenConnection())
             {
-<<<<<<< HEAD
-                conn.ExecuteNonQuery("DROP DOMAIN IF EXISTS mydomain; CREATE DOMAIN mydomain AS varchar(2)");
-                try
-                {
-                    conn.ReloadTypes();
-                    conn.ExecuteNonQuery("CREATE TEMP TABLE data (domain mydomain)");
-                    using (var cmd = new NpgsqlCommand("SELECT domain FROM data", conn))
-                    using (var reader = cmd.ExecuteReader(CommandBehavior.SchemaOnly | CommandBehavior.KeyInfo))
-                    {
-                        var domainSchema = reader.GetColumnSchema().Single(c => c.ColumnName == "domain");
-                        Assert.That(domainSchema.ColumnSize, Is.EqualTo(2));
-                        var pgType = domainSchema.PostgresType;
-                        Assert.That(pgType, Is.InstanceOf<PostgresDomainType>());
-                        Assert.That(((PostgresDomainType)pgType).BaseType.Name, Is.EqualTo("varchar"));
-                    }
-                }
-                finally
-                {
-                    conn.ExecuteNonQuery("DROP TABLE data; DROP DOMAIN mydomain");
-                }
-            }
-        }
-
-=======
                 conn.ExecuteNonQuery("CREATE DOMAIN pg_temp.mydomain AS varchar(2)");
                 conn.ReloadTypes();
                 conn.ExecuteNonQuery("CREATE TEMP TABLE data (domain mydomain)");
@@ -729,7 +705,6 @@
             }
         }
 
->>>>>>> ae62fd5a
         #region Not supported
 
         [Test]
